{
    "_readme": [
        "This file locks the dependencies of your project to a known state",
        "Read more about it at https://getcomposer.org/doc/01-basic-usage.md#installing-dependencies",
        "This file is @generated automatically"
    ],
<<<<<<< HEAD
    "content-hash": "5690dd6e2a3e981dacae65d040964069",
=======
    "content-hash": "f37d38fe2fd1412a348c3b8b07d4b255",
>>>>>>> af5bef90
    "packages": [
        {
            "name": "a9f/fractor",
            "version": "v0.5.8",
            "source": {
                "type": "git",
                "url": "https://github.com/andreaswolf/fractor-fractor.git",
                "reference": "c9ee25063148db7c14ad4025fc3cb128dbd73b78"
            },
            "dist": {
                "type": "zip",
                "url": "https://api.github.com/repos/andreaswolf/fractor-fractor/zipball/c9ee25063148db7c14ad4025fc3cb128dbd73b78",
                "reference": "c9ee25063148db7c14ad4025fc3cb128dbd73b78",
                "shasum": ""
            },
            "require": {
                "league/flysystem": "^2.0 || ^3.0",
                "league/flysystem-memory": "^2.0 || ^3.0",
                "nette/utils": "^4.0",
                "ondram/ci-detector": "^4.2",
                "php": "^8.2",
                "sebastian/diff": "^4.0 || ^5.0 || ^6.0 || ^7.0",
                "symfony/config": "^5.4 || ^6.4 || ^7.0",
                "symfony/console": "^5.4 || ^6.4 || ^7.0",
                "symfony/dependency-injection": "^6.4 || ^7.0",
                "symfony/filesystem": "^5.4 || ^6.4 || ^7.0",
                "symfony/finder": "^5.4 || ^6.4 || ^7.0",
                "symplify/rule-doc-generator-contracts": "^11.2",
                "webmozart/assert": "^1.11"
            },
            "bin": [
                "bin/fractor"
            ],
            "type": "library",
            "extra": {
                "branch-alias": {
                    "dev-main": "0.5-dev"
                }
            },
            "autoload": {
                "psr-4": {
                    "a9f\\Fractor\\": "src/"
                }
            },
            "notification-url": "https://packagist.org/downloads/",
            "license": [
                "MIT"
            ],
            "authors": [
                {
                    "name": "Andreas Wolf",
                    "email": "dev@a-w.io",
                    "role": "Lead Developer"
                }
            ],
            "description": "File Read-Analyse-Change Tool",
            "keywords": [
                "automation",
                "dev",
                "fractor",
                "migration",
                "refactoring",
                "upgrade"
            ],
            "support": {
                "issues": "https://github.com/andreaswolf/fractor-fractor/issues",
                "source": "https://github.com/andreaswolf/fractor-fractor/tree/v0.5.8"
            },
            "time": "2025-12-01T20:26:39+00:00"
        },
        {
            "name": "a9f/fractor-extension-installer",
            "version": "v0.5.8",
            "source": {
                "type": "git",
                "url": "https://github.com/andreaswolf/fractor-extension-installer.git",
                "reference": "ecb39a33705ec94acd5170ed2633c9598279b54c"
            },
            "dist": {
                "type": "zip",
                "url": "https://api.github.com/repos/andreaswolf/fractor-extension-installer/zipball/ecb39a33705ec94acd5170ed2633c9598279b54c",
                "reference": "ecb39a33705ec94acd5170ed2633c9598279b54c",
                "shasum": ""
            },
            "require": {
                "composer-plugin-api": "^2.0",
                "php": "^8.2"
            },
            "require-dev": {
                "composer/composer": "^2.7"
            },
            "type": "composer-plugin",
            "extra": {
                "class": "a9f\\FractorExtensionInstaller\\InstallerPlugin",
                "branch-alias": {
                    "dev-main": "0.5-dev"
                }
            },
            "autoload": {
                "psr-4": {
                    "a9f\\FractorExtensionInstaller\\": "src/",
                    "a9f\\FractorExtensionInstaller\\Generated\\": "generated/"
                }
            },
            "notification-url": "https://packagist.org/downloads/",
            "license": [
                "MIT"
            ],
            "authors": [
                {
                    "name": "Andreas Wolf",
                    "email": "dev@a-w.io",
                    "role": "Lead Developer"
                }
            ],
            "description": "Installer for Fractor extensions.",
            "support": {
                "source": "https://github.com/andreaswolf/fractor-extension-installer/tree/v0.5.8"
            },
            "time": "2025-04-30T21:48:47+00:00"
        },
        {
            "name": "a9f/fractor-fluid",
            "version": "v0.5.8",
            "source": {
                "type": "git",
                "url": "https://github.com/andreaswolf/fractor-fluid.git",
                "reference": "f077257b2c6db7583b3a5de44107af9ba0ebb67e"
            },
            "dist": {
                "type": "zip",
                "url": "https://api.github.com/repos/andreaswolf/fractor-fluid/zipball/f077257b2c6db7583b3a5de44107af9ba0ebb67e",
                "reference": "f077257b2c6db7583b3a5de44107af9ba0ebb67e",
                "shasum": ""
            },
            "require": {
                "a9f/fractor": "^0.5.8",
                "a9f/fractor-extension-installer": "^0.5.8",
                "nette/utils": "^4.0",
                "php": "^8.2",
                "symplify/rule-doc-generator-contracts": "^11.2",
                "webmozart/assert": "^1.11"
            },
            "type": "fractor-extension",
            "extra": {
                "branch-alias": {
                    "dev-main": "0.5-dev"
                }
            },
            "autoload": {
                "psr-4": {
                    "a9f\\FractorFluid\\": "src/"
                }
            },
            "notification-url": "https://packagist.org/downloads/",
            "license": [
                "MIT"
            ],
            "authors": [
                {
                    "name": "Andreas Wolf",
                    "email": "dev@a-w.io",
                    "role": "Lead Developer"
                }
            ],
            "description": "Fluid extension for the File Read-Analyse-Change Tool. Allows modifying Fluid files",
            "keywords": [
                "automation",
                "dev",
                "fractor",
                "migration",
                "refactoring",
                "upgrade"
            ],
            "support": {
                "issues": "https://github.com/andreaswolf/fractor-fluid/issues",
                "source": "https://github.com/andreaswolf/fractor-fluid/tree/v0.5.8"
            },
            "time": "2025-12-01T20:26:39+00:00"
        },
        {
            "name": "a9f/fractor-htaccess",
            "version": "v0.5.8",
            "source": {
                "type": "git",
                "url": "https://github.com/andreaswolf/fractor-htaccess.git",
                "reference": "d524f7dc452d566d9a62e7b0bb62ab67ab7f99ab"
            },
            "dist": {
                "type": "zip",
                "url": "https://api.github.com/repos/andreaswolf/fractor-htaccess/zipball/d524f7dc452d566d9a62e7b0bb62ab67ab7f99ab",
                "reference": "d524f7dc452d566d9a62e7b0bb62ab67ab7f99ab",
                "shasum": ""
            },
            "require": {
                "a9f/fractor": "^0.5.8",
                "a9f/fractor-extension-installer": "^0.5.8",
                "nette/utils": "^4.0",
                "php": "^8.2",
                "symplify/rule-doc-generator-contracts": "^11.2",
                "tivie/htaccess-parser": "^0.4.0",
                "webmozart/assert": "^1.11"
            },
            "type": "fractor-extension",
            "extra": {
                "branch-alias": {
                    "dev-main": "0.5-dev"
                }
            },
            "autoload": {
                "psr-4": {
                    "a9f\\FractorHtaccess\\": "src/"
                }
            },
            "notification-url": "https://packagist.org/downloads/",
            "license": [
                "MIT"
            ],
            "authors": [
                {
                    "name": "Simon Schaufelberger",
                    "email": "simonschaufi@gmail.com",
                    "role": "Lead Developer"
                }
            ],
            "description": "htaccess extension for the File Read-Analyse-Change Tool. Allows modifying htaccess files",
            "keywords": [
                "automation",
                "dev",
                "fractor",
                "migration",
                "refactoring",
                "upgrade"
            ],
            "support": {
                "source": "https://github.com/andreaswolf/fractor-htaccess/tree/v0.5.8"
            },
            "time": "2025-12-01T20:26:39+00:00"
        },
        {
            "name": "a9f/fractor-typoscript",
            "version": "v0.5.8",
            "source": {
                "type": "git",
                "url": "https://github.com/andreaswolf/fractor-typoscript.git",
                "reference": "b7dd8733e5614f9c0397d6fe4d53d10ec66cfbf3"
            },
            "dist": {
                "type": "zip",
                "url": "https://api.github.com/repos/andreaswolf/fractor-typoscript/zipball/b7dd8733e5614f9c0397d6fe4d53d10ec66cfbf3",
                "reference": "b7dd8733e5614f9c0397d6fe4d53d10ec66cfbf3",
                "shasum": ""
            },
            "require": {
                "a9f/fractor": "^0.5.8",
                "a9f/fractor-extension-installer": "^0.5.8",
                "helmich/typo3-typoscript-parser": "^2.8.0",
                "php": "^8.2",
                "symplify/rule-doc-generator-contracts": "^11.2",
                "webmozart/assert": "^1.11"
            },
            "type": "fractor-extension",
            "extra": {
                "branch-alias": {
                    "dev-main": "0.5-dev"
                }
            },
            "autoload": {
                "psr-4": {
                    "a9f\\FractorTypoScript\\": "src/"
                }
            },
            "notification-url": "https://packagist.org/downloads/",
            "license": [
                "MIT"
            ],
            "authors": [
                {
                    "name": "Andreas Wolf",
                    "email": "dev@a-w.io",
                    "role": "Lead Developer"
                }
            ],
            "description": "TypoScript extension for the File Read-Analyse-Change Tool. Allows modifying TYPO3 TypoScript configuration files",
            "keywords": [
                "automation",
                "dev",
                "fractor",
                "migration",
                "refactoring",
                "upgrade"
            ],
            "support": {
                "source": "https://github.com/andreaswolf/fractor-typoscript/tree/v0.5.8"
            },
            "time": "2025-12-01T20:26:39+00:00"
        },
        {
            "name": "a9f/fractor-xml",
            "version": "v0.5.8",
            "source": {
                "type": "git",
                "url": "https://github.com/andreaswolf/fractor-xml.git",
                "reference": "ebc3edc138a1635cd802b883493689a9463f3ba2"
            },
            "dist": {
                "type": "zip",
                "url": "https://api.github.com/repos/andreaswolf/fractor-xml/zipball/ebc3edc138a1635cd802b883493689a9463f3ba2",
                "reference": "ebc3edc138a1635cd802b883493689a9463f3ba2",
                "shasum": ""
            },
            "require": {
                "a9f/fractor": "^0.5.8",
                "a9f/fractor-extension-installer": "^0.5.8",
                "ext-dom": "*",
                "ext-xml": "*",
                "php": "^8.2",
                "simonschaufi/pretty-xml": "^3.0.0",
                "symplify/rule-doc-generator-contracts": "^11.2",
                "webmozart/assert": "^1.11"
            },
            "type": "fractor-extension",
            "extra": {
                "branch-alias": {
                    "dev-main": "0.5-dev"
                }
            },
            "autoload": {
                "psr-4": {
                    "a9f\\FractorXml\\": "src/"
                }
            },
            "notification-url": "https://packagist.org/downloads/",
            "license": [
                "MIT"
            ],
            "authors": [
                {
                    "name": "Andreas Wolf",
                    "email": "dev@a-w.io",
                    "role": "Lead Developer"
                }
            ],
            "description": "XML extension for the File Read-Analyse-Change Tool. Allows modifying XML files",
            "keywords": [
                "automation",
                "dev",
                "fractor",
                "migration",
                "refactoring",
                "upgrade"
            ],
            "support": {
                "source": "https://github.com/andreaswolf/fractor-xml/tree/v0.5.8"
            },
            "time": "2025-12-01T20:26:39+00:00"
        },
        {
            "name": "a9f/fractor-yaml",
            "version": "v0.5.8",
            "source": {
                "type": "git",
                "url": "https://github.com/andreaswolf/fractor-yaml.git",
                "reference": "3fd22492d5206582b7bfe29a82d08b4136c297ac"
            },
            "dist": {
                "type": "zip",
                "url": "https://api.github.com/repos/andreaswolf/fractor-yaml/zipball/3fd22492d5206582b7bfe29a82d08b4136c297ac",
                "reference": "3fd22492d5206582b7bfe29a82d08b4136c297ac",
                "shasum": ""
            },
            "require": {
                "a9f/fractor": "^0.5.8",
                "a9f/fractor-extension-installer": "^0.5.8",
                "php": "^8.2",
                "symfony/yaml": "^5.4 || ^6.4 || ^7.0",
                "symplify/rule-doc-generator-contracts": "^11.2",
                "webmozart/assert": "^1.11"
            },
            "type": "fractor-extension",
            "extra": {
                "branch-alias": {
                    "dev-main": "0.5-dev"
                }
            },
            "autoload": {
                "psr-4": {
                    "a9f\\FractorYaml\\": "src/"
                }
            },
            "notification-url": "https://packagist.org/downloads/",
            "license": [
                "MIT"
            ],
            "authors": [
                {
                    "name": "Andreas Wolf",
                    "email": "dev@a-w.io",
                    "role": "Lead Developer"
                }
            ],
            "description": "YAML extension for the File Read-Analyse-Change Tool. Allows modifying YAML files",
            "keywords": [
                "automation",
                "dev",
                "fractor",
                "migration",
                "refactoring",
                "upgrade"
            ],
            "support": {
                "source": "https://github.com/andreaswolf/fractor-yaml/tree/v0.5.8"
            },
            "time": "2025-12-01T20:26:39+00:00"
        },
        {
            "name": "a9f/typo3-fractor",
            "version": "v0.5.8",
            "source": {
                "type": "git",
                "url": "https://github.com/andreaswolf/fractor-typo3-fractor.git",
                "reference": "e6aeea823bf7574b18dd513dfa983e4c773b9648"
            },
            "dist": {
                "type": "zip",
                "url": "https://api.github.com/repos/andreaswolf/fractor-typo3-fractor/zipball/e6aeea823bf7574b18dd513dfa983e4c773b9648",
                "reference": "e6aeea823bf7574b18dd513dfa983e4c773b9648",
                "shasum": ""
            },
            "require": {
                "a9f/fractor": "^0.5.8",
                "a9f/fractor-extension-installer": "^0.5.8",
                "a9f/fractor-fluid": "^0.5.8",
                "a9f/fractor-htaccess": "^0.5.8",
                "a9f/fractor-typoscript": "^0.5.8",
                "a9f/fractor-xml": "^0.5.8",
                "a9f/fractor-yaml": "^0.5.8",
                "ext-dom": "*",
                "php": "^8.2",
                "symplify/rule-doc-generator-contracts": "^11.2"
            },
            "bin": [
                "bin/typo3-fractor-init"
            ],
            "type": "fractor-extension",
            "extra": {
                "branch-alias": {
                    "dev-main": "0.5-dev"
                }
            },
            "autoload": {
                "psr-4": {
                    "a9f\\Typo3Fractor\\": [
                        "src/",
                        "rules/"
                    ]
                }
            },
            "notification-url": "https://packagist.org/downloads/",
            "license": [
                "MIT"
            ],
            "authors": [
                {
                    "name": "Andreas Wolf",
                    "email": "dev@a-w.io",
                    "role": "Lead Developer"
                }
            ],
            "description": "TYPO3 extension for the File Read-Analyse-Change Tool. Allows modifying XML files",
            "keywords": [
                "automation",
                "dev",
                "fractor",
                "migration",
                "refactoring",
                "typo3",
                "upgrade"
            ],
            "support": {
                "source": "https://github.com/andreaswolf/fractor-typo3-fractor/tree/v0.5.8"
            },
            "time": "2025-12-01T20:26:39+00:00"
        },
        {
            "name": "composer/semver",
            "version": "3.4.4",
            "source": {
                "type": "git",
                "url": "https://github.com/composer/semver.git",
                "reference": "198166618906cb2de69b95d7d47e5fa8aa1b2b95"
            },
            "dist": {
                "type": "zip",
                "url": "https://api.github.com/repos/composer/semver/zipball/198166618906cb2de69b95d7d47e5fa8aa1b2b95",
                "reference": "198166618906cb2de69b95d7d47e5fa8aa1b2b95",
                "shasum": ""
            },
            "require": {
                "php": "^5.3.2 || ^7.0 || ^8.0"
            },
            "require-dev": {
                "phpstan/phpstan": "^1.11",
                "symfony/phpunit-bridge": "^3 || ^7"
            },
            "type": "library",
            "extra": {
                "branch-alias": {
                    "dev-main": "3.x-dev"
                }
            },
            "autoload": {
                "psr-4": {
                    "Composer\\Semver\\": "src"
                }
            },
            "notification-url": "https://packagist.org/downloads/",
            "license": [
                "MIT"
            ],
            "authors": [
                {
                    "name": "Nils Adermann",
                    "email": "naderman@naderman.de",
                    "homepage": "http://www.naderman.de"
                },
                {
                    "name": "Jordi Boggiano",
                    "email": "j.boggiano@seld.be",
                    "homepage": "http://seld.be"
                },
                {
                    "name": "Rob Bast",
                    "email": "rob.bast@gmail.com",
                    "homepage": "http://robbast.nl"
                }
            ],
            "description": "Semver library that offers utilities, version constraint parsing and validation.",
            "keywords": [
                "semantic",
                "semver",
                "validation",
                "versioning"
            ],
            "support": {
                "irc": "ircs://irc.libera.chat:6697/composer",
                "issues": "https://github.com/composer/semver/issues",
                "source": "https://github.com/composer/semver/tree/3.4.4"
            },
            "funding": [
                {
                    "url": "https://packagist.com",
                    "type": "custom"
                },
                {
                    "url": "https://github.com/composer",
                    "type": "github"
                }
            ],
            "time": "2025-08-20T19:15:30+00:00"
        },
        {
            "name": "dompdf/dompdf",
            "version": "v3.1.4",
            "source": {
                "type": "git",
                "url": "https://github.com/dompdf/dompdf.git",
                "reference": "db712c90c5b9868df3600e64e68da62e78a34623"
            },
            "dist": {
                "type": "zip",
                "url": "https://api.github.com/repos/dompdf/dompdf/zipball/db712c90c5b9868df3600e64e68da62e78a34623",
                "reference": "db712c90c5b9868df3600e64e68da62e78a34623",
                "shasum": ""
            },
            "require": {
                "dompdf/php-font-lib": "^1.0.0",
                "dompdf/php-svg-lib": "^1.0.0",
                "ext-dom": "*",
                "ext-mbstring": "*",
                "masterminds/html5": "^2.0",
                "php": "^7.1 || ^8.0"
            },
            "require-dev": {
                "ext-gd": "*",
                "ext-json": "*",
                "ext-zip": "*",
                "mockery/mockery": "^1.3",
                "phpunit/phpunit": "^7.5 || ^8 || ^9 || ^10 || ^11",
                "squizlabs/php_codesniffer": "^3.5",
                "symfony/process": "^4.4 || ^5.4 || ^6.2 || ^7.0"
            },
            "suggest": {
                "ext-gd": "Needed to process images",
                "ext-gmagick": "Improves image processing performance",
                "ext-imagick": "Improves image processing performance",
                "ext-zlib": "Needed for pdf stream compression"
            },
            "type": "library",
            "autoload": {
                "psr-4": {
                    "Dompdf\\": "src/"
                },
                "classmap": [
                    "lib/"
                ]
            },
            "notification-url": "https://packagist.org/downloads/",
            "license": [
                "LGPL-2.1"
            ],
            "authors": [
                {
                    "name": "The Dompdf Community",
                    "homepage": "https://github.com/dompdf/dompdf/blob/master/AUTHORS.md"
                }
            ],
            "description": "DOMPDF is a CSS 2.1 compliant HTML to PDF converter",
            "homepage": "https://github.com/dompdf/dompdf",
            "support": {
                "issues": "https://github.com/dompdf/dompdf/issues",
                "source": "https://github.com/dompdf/dompdf/tree/v3.1.4"
            },
            "time": "2025-10-29T12:43:30+00:00"
        },
        {
            "name": "dompdf/php-font-lib",
            "version": "1.0.1",
            "source": {
                "type": "git",
                "url": "https://github.com/dompdf/php-font-lib.git",
                "reference": "6137b7d4232b7f16c882c75e4ca3991dbcf6fe2d"
            },
            "dist": {
                "type": "zip",
                "url": "https://api.github.com/repos/dompdf/php-font-lib/zipball/6137b7d4232b7f16c882c75e4ca3991dbcf6fe2d",
                "reference": "6137b7d4232b7f16c882c75e4ca3991dbcf6fe2d",
                "shasum": ""
            },
            "require": {
                "ext-mbstring": "*",
                "php": "^7.1 || ^8.0"
            },
            "require-dev": {
                "symfony/phpunit-bridge": "^3 || ^4 || ^5 || ^6"
            },
            "type": "library",
            "autoload": {
                "psr-4": {
                    "FontLib\\": "src/FontLib"
                }
            },
            "notification-url": "https://packagist.org/downloads/",
            "license": [
                "LGPL-2.1-or-later"
            ],
            "authors": [
                {
                    "name": "The FontLib Community",
                    "homepage": "https://github.com/dompdf/php-font-lib/blob/master/AUTHORS.md"
                }
            ],
            "description": "A library to read, parse, export and make subsets of different types of font files.",
            "homepage": "https://github.com/dompdf/php-font-lib",
            "support": {
                "issues": "https://github.com/dompdf/php-font-lib/issues",
                "source": "https://github.com/dompdf/php-font-lib/tree/1.0.1"
            },
            "time": "2024-12-02T14:37:59+00:00"
        },
        {
            "name": "dompdf/php-svg-lib",
            "version": "1.0.0",
            "source": {
                "type": "git",
                "url": "https://github.com/dompdf/php-svg-lib.git",
                "reference": "eb045e518185298eb6ff8d80d0d0c6b17aecd9af"
            },
            "dist": {
                "type": "zip",
                "url": "https://api.github.com/repos/dompdf/php-svg-lib/zipball/eb045e518185298eb6ff8d80d0d0c6b17aecd9af",
                "reference": "eb045e518185298eb6ff8d80d0d0c6b17aecd9af",
                "shasum": ""
            },
            "require": {
                "ext-mbstring": "*",
                "php": "^7.1 || ^8.0",
                "sabberworm/php-css-parser": "^8.4"
            },
            "require-dev": {
                "phpunit/phpunit": "^7.5 || ^8.5 || ^9.5"
            },
            "type": "library",
            "autoload": {
                "psr-4": {
                    "Svg\\": "src/Svg"
                }
            },
            "notification-url": "https://packagist.org/downloads/",
            "license": [
                "LGPL-3.0-or-later"
            ],
            "authors": [
                {
                    "name": "The SvgLib Community",
                    "homepage": "https://github.com/dompdf/php-svg-lib/blob/master/AUTHORS.md"
                }
            ],
            "description": "A library to read, parse and export to PDF SVG files.",
            "homepage": "https://github.com/dompdf/php-svg-lib",
            "support": {
                "issues": "https://github.com/dompdf/php-svg-lib/issues",
                "source": "https://github.com/dompdf/php-svg-lib/tree/1.0.0"
            },
            "time": "2024-04-29T13:26:35+00:00"
        },
        {
            "name": "guzzlehttp/guzzle",
            "version": "7.10.0",
            "source": {
                "type": "git",
                "url": "https://github.com/guzzle/guzzle.git",
                "reference": "b51ac707cfa420b7bfd4e4d5e510ba8008e822b4"
            },
            "dist": {
                "type": "zip",
                "url": "https://api.github.com/repos/guzzle/guzzle/zipball/b51ac707cfa420b7bfd4e4d5e510ba8008e822b4",
                "reference": "b51ac707cfa420b7bfd4e4d5e510ba8008e822b4",
                "shasum": ""
            },
            "require": {
                "ext-json": "*",
                "guzzlehttp/promises": "^2.3",
                "guzzlehttp/psr7": "^2.8",
                "php": "^7.2.5 || ^8.0",
                "psr/http-client": "^1.0",
                "symfony/deprecation-contracts": "^2.2 || ^3.0"
            },
            "provide": {
                "psr/http-client-implementation": "1.0"
            },
            "require-dev": {
                "bamarni/composer-bin-plugin": "^1.8.2",
                "ext-curl": "*",
                "guzzle/client-integration-tests": "3.0.2",
                "php-http/message-factory": "^1.1",
                "phpunit/phpunit": "^8.5.39 || ^9.6.20",
                "psr/log": "^1.1 || ^2.0 || ^3.0"
            },
            "suggest": {
                "ext-curl": "Required for CURL handler support",
                "ext-intl": "Required for Internationalized Domain Name (IDN) support",
                "psr/log": "Required for using the Log middleware"
            },
            "type": "library",
            "extra": {
                "bamarni-bin": {
                    "bin-links": true,
                    "forward-command": false
                }
            },
            "autoload": {
                "files": [
                    "src/functions_include.php"
                ],
                "psr-4": {
                    "GuzzleHttp\\": "src/"
                }
            },
            "notification-url": "https://packagist.org/downloads/",
            "license": [
                "MIT"
            ],
            "authors": [
                {
                    "name": "Graham Campbell",
                    "email": "hello@gjcampbell.co.uk",
                    "homepage": "https://github.com/GrahamCampbell"
                },
                {
                    "name": "Michael Dowling",
                    "email": "mtdowling@gmail.com",
                    "homepage": "https://github.com/mtdowling"
                },
                {
                    "name": "Jeremy Lindblom",
                    "email": "jeremeamia@gmail.com",
                    "homepage": "https://github.com/jeremeamia"
                },
                {
                    "name": "George Mponos",
                    "email": "gmponos@gmail.com",
                    "homepage": "https://github.com/gmponos"
                },
                {
                    "name": "Tobias Nyholm",
                    "email": "tobias.nyholm@gmail.com",
                    "homepage": "https://github.com/Nyholm"
                },
                {
                    "name": "Márk Sági-Kazár",
                    "email": "mark.sagikazar@gmail.com",
                    "homepage": "https://github.com/sagikazarmark"
                },
                {
                    "name": "Tobias Schultze",
                    "email": "webmaster@tubo-world.de",
                    "homepage": "https://github.com/Tobion"
                }
            ],
            "description": "Guzzle is a PHP HTTP client library",
            "keywords": [
                "client",
                "curl",
                "framework",
                "http",
                "http client",
                "psr-18",
                "psr-7",
                "rest",
                "web service"
            ],
            "support": {
                "issues": "https://github.com/guzzle/guzzle/issues",
                "source": "https://github.com/guzzle/guzzle/tree/7.10.0"
            },
            "funding": [
                {
                    "url": "https://github.com/GrahamCampbell",
                    "type": "github"
                },
                {
                    "url": "https://github.com/Nyholm",
                    "type": "github"
                },
                {
                    "url": "https://tidelift.com/funding/github/packagist/guzzlehttp/guzzle",
                    "type": "tidelift"
                }
            ],
            "time": "2025-08-23T22:36:01+00:00"
        },
        {
            "name": "guzzlehttp/promises",
            "version": "2.3.0",
            "source": {
                "type": "git",
                "url": "https://github.com/guzzle/promises.git",
                "reference": "481557b130ef3790cf82b713667b43030dc9c957"
            },
            "dist": {
                "type": "zip",
                "url": "https://api.github.com/repos/guzzle/promises/zipball/481557b130ef3790cf82b713667b43030dc9c957",
                "reference": "481557b130ef3790cf82b713667b43030dc9c957",
                "shasum": ""
            },
            "require": {
                "php": "^7.2.5 || ^8.0"
            },
            "require-dev": {
                "bamarni/composer-bin-plugin": "^1.8.2",
                "phpunit/phpunit": "^8.5.44 || ^9.6.25"
            },
            "type": "library",
            "extra": {
                "bamarni-bin": {
                    "bin-links": true,
                    "forward-command": false
                }
            },
            "autoload": {
                "psr-4": {
                    "GuzzleHttp\\Promise\\": "src/"
                }
            },
            "notification-url": "https://packagist.org/downloads/",
            "license": [
                "MIT"
            ],
            "authors": [
                {
                    "name": "Graham Campbell",
                    "email": "hello@gjcampbell.co.uk",
                    "homepage": "https://github.com/GrahamCampbell"
                },
                {
                    "name": "Michael Dowling",
                    "email": "mtdowling@gmail.com",
                    "homepage": "https://github.com/mtdowling"
                },
                {
                    "name": "Tobias Nyholm",
                    "email": "tobias.nyholm@gmail.com",
                    "homepage": "https://github.com/Nyholm"
                },
                {
                    "name": "Tobias Schultze",
                    "email": "webmaster@tubo-world.de",
                    "homepage": "https://github.com/Tobion"
                }
            ],
            "description": "Guzzle promises library",
            "keywords": [
                "promise"
            ],
            "support": {
                "issues": "https://github.com/guzzle/promises/issues",
                "source": "https://github.com/guzzle/promises/tree/2.3.0"
            },
            "funding": [
                {
                    "url": "https://github.com/GrahamCampbell",
                    "type": "github"
                },
                {
                    "url": "https://github.com/Nyholm",
                    "type": "github"
                },
                {
                    "url": "https://tidelift.com/funding/github/packagist/guzzlehttp/promises",
                    "type": "tidelift"
                }
            ],
            "time": "2025-08-22T14:34:08+00:00"
        },
        {
            "name": "guzzlehttp/psr7",
            "version": "2.8.0",
            "source": {
                "type": "git",
                "url": "https://github.com/guzzle/psr7.git",
                "reference": "21dc724a0583619cd1652f673303492272778051"
            },
            "dist": {
                "type": "zip",
                "url": "https://api.github.com/repos/guzzle/psr7/zipball/21dc724a0583619cd1652f673303492272778051",
                "reference": "21dc724a0583619cd1652f673303492272778051",
                "shasum": ""
            },
            "require": {
                "php": "^7.2.5 || ^8.0",
                "psr/http-factory": "^1.0",
                "psr/http-message": "^1.1 || ^2.0",
                "ralouphie/getallheaders": "^3.0"
            },
            "provide": {
                "psr/http-factory-implementation": "1.0",
                "psr/http-message-implementation": "1.0"
            },
            "require-dev": {
                "bamarni/composer-bin-plugin": "^1.8.2",
                "http-interop/http-factory-tests": "0.9.0",
                "phpunit/phpunit": "^8.5.44 || ^9.6.25"
            },
            "suggest": {
                "laminas/laminas-httphandlerrunner": "Emit PSR-7 responses"
            },
            "type": "library",
            "extra": {
                "bamarni-bin": {
                    "bin-links": true,
                    "forward-command": false
                }
            },
            "autoload": {
                "psr-4": {
                    "GuzzleHttp\\Psr7\\": "src/"
                }
            },
            "notification-url": "https://packagist.org/downloads/",
            "license": [
                "MIT"
            ],
            "authors": [
                {
                    "name": "Graham Campbell",
                    "email": "hello@gjcampbell.co.uk",
                    "homepage": "https://github.com/GrahamCampbell"
                },
                {
                    "name": "Michael Dowling",
                    "email": "mtdowling@gmail.com",
                    "homepage": "https://github.com/mtdowling"
                },
                {
                    "name": "George Mponos",
                    "email": "gmponos@gmail.com",
                    "homepage": "https://github.com/gmponos"
                },
                {
                    "name": "Tobias Nyholm",
                    "email": "tobias.nyholm@gmail.com",
                    "homepage": "https://github.com/Nyholm"
                },
                {
                    "name": "Márk Sági-Kazár",
                    "email": "mark.sagikazar@gmail.com",
                    "homepage": "https://github.com/sagikazarmark"
                },
                {
                    "name": "Tobias Schultze",
                    "email": "webmaster@tubo-world.de",
                    "homepage": "https://github.com/Tobion"
                },
                {
                    "name": "Márk Sági-Kazár",
                    "email": "mark.sagikazar@gmail.com",
                    "homepage": "https://sagikazarmark.hu"
                }
            ],
            "description": "PSR-7 message implementation that also provides common utility methods",
            "keywords": [
                "http",
                "message",
                "psr-7",
                "request",
                "response",
                "stream",
                "uri",
                "url"
            ],
            "support": {
                "issues": "https://github.com/guzzle/psr7/issues",
                "source": "https://github.com/guzzle/psr7/tree/2.8.0"
            },
            "funding": [
                {
                    "url": "https://github.com/GrahamCampbell",
                    "type": "github"
                },
                {
                    "url": "https://github.com/Nyholm",
                    "type": "github"
                },
                {
                    "url": "https://tidelift.com/funding/github/packagist/guzzlehttp/psr7",
                    "type": "tidelift"
                }
            ],
            "time": "2025-08-23T21:21:41+00:00"
        },
        {
            "name": "helmich/typo3-typoscript-parser",
            "version": "v2.8.1",
            "source": {
                "type": "git",
                "url": "https://github.com/martin-helmich/typo3-typoscript-parser.git",
                "reference": "dd9f7a3acbd240670e168619d308df603d4b56d6"
            },
            "dist": {
                "type": "zip",
                "url": "https://api.github.com/repos/martin-helmich/typo3-typoscript-parser/zipball/dd9f7a3acbd240670e168619d308df603d4b56d6",
                "reference": "dd9f7a3acbd240670e168619d308df603d4b56d6",
                "shasum": ""
            },
            "require": {
                "php": ">=8.1",
                "symfony/config": "^5.4 || ^6.4 || ^7.0",
                "symfony/console": "^5.4 || ^6.4 || ^7.0",
                "symfony/dependency-injection": "^5.4 || ^6.4 || ^7.0",
                "symfony/yaml": "^5.4 || ^6.4 || ^7.0"
            },
            "require-dev": {
                "php-vfs/php-vfs": "^1.4.2",
                "phpspec/prophecy-phpunit": "^2.1.0",
                "phpstan/phpstan": "^2.0",
                "phpunit/phpunit": "^10.5 || ^11.5",
                "symfony/phpunit-bridge": "^5.4 || ^6.4 || ^7.0"
            },
            "type": "library",
            "autoload": {
                "psr-4": {
                    "Helmich\\TypoScriptParser\\": "src/"
                }
            },
            "notification-url": "https://packagist.org/downloads/",
            "license": [
                "MIT"
            ],
            "authors": [
                {
                    "name": "Martin Helmich",
                    "email": "m.helmich@mittwald.de",
                    "role": "lead"
                }
            ],
            "description": "Parser for the TYPO3 configuration language TypoScript.",
            "homepage": "https://github.com/martin-helmich",
            "support": {
                "issues": "https://github.com/martin-helmich/typo3-typoscript-parser/issues",
                "source": "https://github.com/martin-helmich/typo3-typoscript-parser/tree/v2.8.1"
            },
            "funding": [
                {
                    "url": "https://donate.helmich.me",
                    "type": "custom"
                },
                {
                    "url": "https://github.com/martin-helmich",
                    "type": "github"
                }
            ],
            "time": "2025-08-31T09:10:27+00:00"
        },
        {
            "name": "league/flysystem",
            "version": "3.30.2",
            "source": {
                "type": "git",
                "url": "https://github.com/thephpleague/flysystem.git",
                "reference": "5966a8ba23e62bdb518dd9e0e665c2dbd4b5b277"
            },
            "dist": {
                "type": "zip",
                "url": "https://api.github.com/repos/thephpleague/flysystem/zipball/5966a8ba23e62bdb518dd9e0e665c2dbd4b5b277",
                "reference": "5966a8ba23e62bdb518dd9e0e665c2dbd4b5b277",
                "shasum": ""
            },
            "require": {
                "league/flysystem-local": "^3.0.0",
                "league/mime-type-detection": "^1.0.0",
                "php": "^8.0.2"
            },
            "conflict": {
                "async-aws/core": "<1.19.0",
                "async-aws/s3": "<1.14.0",
                "aws/aws-sdk-php": "3.209.31 || 3.210.0",
                "guzzlehttp/guzzle": "<7.0",
                "guzzlehttp/ringphp": "<1.1.1",
                "phpseclib/phpseclib": "3.0.15",
                "symfony/http-client": "<5.2"
            },
            "require-dev": {
                "async-aws/s3": "^1.5 || ^2.0",
                "async-aws/simple-s3": "^1.1 || ^2.0",
                "aws/aws-sdk-php": "^3.295.10",
                "composer/semver": "^3.0",
                "ext-fileinfo": "*",
                "ext-ftp": "*",
                "ext-mongodb": "^1.3|^2",
                "ext-zip": "*",
                "friendsofphp/php-cs-fixer": "^3.5",
                "google/cloud-storage": "^1.23",
                "guzzlehttp/psr7": "^2.6",
                "microsoft/azure-storage-blob": "^1.1",
                "mongodb/mongodb": "^1.2|^2",
                "phpseclib/phpseclib": "^3.0.36",
                "phpstan/phpstan": "^1.10",
                "phpunit/phpunit": "^9.5.11|^10.0",
                "sabre/dav": "^4.6.0"
            },
            "type": "library",
            "autoload": {
                "psr-4": {
                    "League\\Flysystem\\": "src"
                }
            },
            "notification-url": "https://packagist.org/downloads/",
            "license": [
                "MIT"
            ],
            "authors": [
                {
                    "name": "Frank de Jonge",
                    "email": "info@frankdejonge.nl"
                }
            ],
            "description": "File storage abstraction for PHP",
            "keywords": [
                "WebDAV",
                "aws",
                "cloud",
                "file",
                "files",
                "filesystem",
                "filesystems",
                "ftp",
                "s3",
                "sftp",
                "storage"
            ],
            "support": {
                "issues": "https://github.com/thephpleague/flysystem/issues",
                "source": "https://github.com/thephpleague/flysystem/tree/3.30.2"
            },
            "time": "2025-11-10T17:13:11+00:00"
        },
        {
            "name": "league/flysystem-local",
            "version": "3.30.2",
            "source": {
                "type": "git",
                "url": "https://github.com/thephpleague/flysystem-local.git",
                "reference": "ab4f9d0d672f601b102936aa728801dd1a11968d"
            },
            "dist": {
                "type": "zip",
                "url": "https://api.github.com/repos/thephpleague/flysystem-local/zipball/ab4f9d0d672f601b102936aa728801dd1a11968d",
                "reference": "ab4f9d0d672f601b102936aa728801dd1a11968d",
                "shasum": ""
            },
            "require": {
                "ext-fileinfo": "*",
                "league/flysystem": "^3.0.0",
                "league/mime-type-detection": "^1.0.0",
                "php": "^8.0.2"
            },
            "type": "library",
            "autoload": {
                "psr-4": {
                    "League\\Flysystem\\Local\\": ""
                }
            },
            "notification-url": "https://packagist.org/downloads/",
            "license": [
                "MIT"
            ],
            "authors": [
                {
                    "name": "Frank de Jonge",
                    "email": "info@frankdejonge.nl"
                }
            ],
            "description": "Local filesystem adapter for Flysystem.",
            "keywords": [
                "Flysystem",
                "file",
                "files",
                "filesystem",
                "local"
            ],
            "support": {
                "source": "https://github.com/thephpleague/flysystem-local/tree/3.30.2"
            },
            "time": "2025-11-10T11:23:37+00:00"
        },
        {
            "name": "league/flysystem-memory",
            "version": "3.29.0",
            "source": {
                "type": "git",
                "url": "https://github.com/thephpleague/flysystem-memory.git",
                "reference": "219c79ad8b1d614a58ac17b775bfb3a6b7228126"
            },
            "dist": {
                "type": "zip",
                "url": "https://api.github.com/repos/thephpleague/flysystem-memory/zipball/219c79ad8b1d614a58ac17b775bfb3a6b7228126",
                "reference": "219c79ad8b1d614a58ac17b775bfb3a6b7228126",
                "shasum": ""
            },
            "require": {
                "ext-fileinfo": "*",
                "league/flysystem": "^3.0.0",
                "php": "^8.0.2"
            },
            "type": "library",
            "autoload": {
                "psr-4": {
                    "League\\Flysystem\\InMemory\\": ""
                }
            },
            "notification-url": "https://packagist.org/downloads/",
            "license": [
                "MIT"
            ],
            "authors": [
                {
                    "name": "Frank de Jonge",
                    "email": "info@frankdejonge.nl"
                }
            ],
            "description": "In-memory filesystem adapter for Flysystem.",
            "keywords": [
                "Flysystem",
                "file",
                "files",
                "filesystem",
                "memory"
            ],
            "support": {
                "source": "https://github.com/thephpleague/flysystem-memory/tree/3.29.0"
            },
            "time": "2024-08-09T21:24:39+00:00"
        },
        {
            "name": "league/mime-type-detection",
            "version": "1.16.0",
            "source": {
                "type": "git",
                "url": "https://github.com/thephpleague/mime-type-detection.git",
                "reference": "2d6702ff215bf922936ccc1ad31007edc76451b9"
            },
            "dist": {
                "type": "zip",
                "url": "https://api.github.com/repos/thephpleague/mime-type-detection/zipball/2d6702ff215bf922936ccc1ad31007edc76451b9",
                "reference": "2d6702ff215bf922936ccc1ad31007edc76451b9",
                "shasum": ""
            },
            "require": {
                "ext-fileinfo": "*",
                "php": "^7.4 || ^8.0"
            },
            "require-dev": {
                "friendsofphp/php-cs-fixer": "^3.2",
                "phpstan/phpstan": "^0.12.68",
                "phpunit/phpunit": "^8.5.8 || ^9.3 || ^10.0"
            },
            "type": "library",
            "autoload": {
                "psr-4": {
                    "League\\MimeTypeDetection\\": "src"
                }
            },
            "notification-url": "https://packagist.org/downloads/",
            "license": [
                "MIT"
            ],
            "authors": [
                {
                    "name": "Frank de Jonge",
                    "email": "info@frankdejonge.nl"
                }
            ],
            "description": "Mime-type detection for Flysystem",
            "support": {
                "issues": "https://github.com/thephpleague/mime-type-detection/issues",
                "source": "https://github.com/thephpleague/mime-type-detection/tree/1.16.0"
            },
            "funding": [
                {
                    "url": "https://github.com/frankdejonge",
                    "type": "github"
                },
                {
                    "url": "https://tidelift.com/funding/github/packagist/league/flysystem",
                    "type": "tidelift"
                }
            ],
            "time": "2024-09-21T08:32:55+00:00"
        },
        {
            "name": "masterminds/html5",
            "version": "2.10.0",
            "source": {
                "type": "git",
                "url": "https://github.com/Masterminds/html5-php.git",
                "reference": "fcf91eb64359852f00d921887b219479b4f21251"
            },
            "dist": {
                "type": "zip",
                "url": "https://api.github.com/repos/Masterminds/html5-php/zipball/fcf91eb64359852f00d921887b219479b4f21251",
                "reference": "fcf91eb64359852f00d921887b219479b4f21251",
                "shasum": ""
            },
            "require": {
                "ext-dom": "*",
                "php": ">=5.3.0"
            },
            "require-dev": {
                "phpunit/phpunit": "^4.8.35 || ^5.7.21 || ^6 || ^7 || ^8 || ^9"
            },
            "type": "library",
            "extra": {
                "branch-alias": {
                    "dev-master": "2.7-dev"
                }
            },
            "autoload": {
                "psr-4": {
                    "Masterminds\\": "src"
                }
            },
            "notification-url": "https://packagist.org/downloads/",
            "license": [
                "MIT"
            ],
            "authors": [
                {
                    "name": "Matt Butcher",
                    "email": "technosophos@gmail.com"
                },
                {
                    "name": "Matt Farina",
                    "email": "matt@mattfarina.com"
                },
                {
                    "name": "Asmir Mustafic",
                    "email": "goetas@gmail.com"
                }
            ],
            "description": "An HTML5 parser and serializer.",
            "homepage": "http://masterminds.github.io/html5-php",
            "keywords": [
                "HTML5",
                "dom",
                "html",
                "parser",
                "querypath",
                "serializer",
                "xml"
            ],
            "support": {
                "issues": "https://github.com/Masterminds/html5-php/issues",
                "source": "https://github.com/Masterminds/html5-php/tree/2.10.0"
            },
            "time": "2025-07-25T09:04:22+00:00"
        },
        {
            "name": "monolog/monolog",
            "version": "3.9.0",
            "source": {
                "type": "git",
                "url": "https://github.com/Seldaek/monolog.git",
                "reference": "10d85740180ecba7896c87e06a166e0c95a0e3b6"
            },
            "dist": {
                "type": "zip",
                "url": "https://api.github.com/repos/Seldaek/monolog/zipball/10d85740180ecba7896c87e06a166e0c95a0e3b6",
                "reference": "10d85740180ecba7896c87e06a166e0c95a0e3b6",
                "shasum": ""
            },
            "require": {
                "php": ">=8.1",
                "psr/log": "^2.0 || ^3.0"
            },
            "provide": {
                "psr/log-implementation": "3.0.0"
            },
            "require-dev": {
                "aws/aws-sdk-php": "^3.0",
                "doctrine/couchdb": "~1.0@dev",
                "elasticsearch/elasticsearch": "^7 || ^8",
                "ext-json": "*",
                "graylog2/gelf-php": "^1.4.2 || ^2.0",
                "guzzlehttp/guzzle": "^7.4.5",
                "guzzlehttp/psr7": "^2.2",
                "mongodb/mongodb": "^1.8",
                "php-amqplib/php-amqplib": "~2.4 || ^3",
                "php-console/php-console": "^3.1.8",
                "phpstan/phpstan": "^2",
                "phpstan/phpstan-deprecation-rules": "^2",
                "phpstan/phpstan-strict-rules": "^2",
                "phpunit/phpunit": "^10.5.17 || ^11.0.7",
                "predis/predis": "^1.1 || ^2",
                "rollbar/rollbar": "^4.0",
                "ruflin/elastica": "^7 || ^8",
                "symfony/mailer": "^5.4 || ^6",
                "symfony/mime": "^5.4 || ^6"
            },
            "suggest": {
                "aws/aws-sdk-php": "Allow sending log messages to AWS services like DynamoDB",
                "doctrine/couchdb": "Allow sending log messages to a CouchDB server",
                "elasticsearch/elasticsearch": "Allow sending log messages to an Elasticsearch server via official client",
                "ext-amqp": "Allow sending log messages to an AMQP server (1.0+ required)",
                "ext-curl": "Required to send log messages using the IFTTTHandler, the LogglyHandler, the SendGridHandler, the SlackWebhookHandler or the TelegramBotHandler",
                "ext-mbstring": "Allow to work properly with unicode symbols",
                "ext-mongodb": "Allow sending log messages to a MongoDB server (via driver)",
                "ext-openssl": "Required to send log messages using SSL",
                "ext-sockets": "Allow sending log messages to a Syslog server (via UDP driver)",
                "graylog2/gelf-php": "Allow sending log messages to a GrayLog2 server",
                "mongodb/mongodb": "Allow sending log messages to a MongoDB server (via library)",
                "php-amqplib/php-amqplib": "Allow sending log messages to an AMQP server using php-amqplib",
                "rollbar/rollbar": "Allow sending log messages to Rollbar",
                "ruflin/elastica": "Allow sending log messages to an Elastic Search server"
            },
            "type": "library",
            "extra": {
                "branch-alias": {
                    "dev-main": "3.x-dev"
                }
            },
            "autoload": {
                "psr-4": {
                    "Monolog\\": "src/Monolog"
                }
            },
            "notification-url": "https://packagist.org/downloads/",
            "license": [
                "MIT"
            ],
            "authors": [
                {
                    "name": "Jordi Boggiano",
                    "email": "j.boggiano@seld.be",
                    "homepage": "https://seld.be"
                }
            ],
            "description": "Sends your logs to files, sockets, inboxes, databases and various web services",
            "homepage": "https://github.com/Seldaek/monolog",
            "keywords": [
                "log",
                "logging",
                "psr-3"
            ],
            "support": {
                "issues": "https://github.com/Seldaek/monolog/issues",
                "source": "https://github.com/Seldaek/monolog/tree/3.9.0"
            },
            "funding": [
                {
                    "url": "https://github.com/Seldaek",
                    "type": "github"
                },
                {
                    "url": "https://tidelift.com/funding/github/packagist/monolog/monolog",
                    "type": "tidelift"
                }
            ],
            "time": "2025-03-24T10:02:05+00:00"
        },
        {
            "name": "nette/utils",
            "version": "v4.1.0",
            "source": {
                "type": "git",
                "url": "https://github.com/nette/utils.git",
                "reference": "fa1f0b8261ed150447979eb22e373b7b7ad5a8e0"
            },
            "dist": {
                "type": "zip",
                "url": "https://api.github.com/repos/nette/utils/zipball/fa1f0b8261ed150447979eb22e373b7b7ad5a8e0",
                "reference": "fa1f0b8261ed150447979eb22e373b7b7ad5a8e0",
                "shasum": ""
            },
            "require": {
                "php": "8.2 - 8.5"
            },
            "conflict": {
                "nette/finder": "<3",
                "nette/schema": "<1.2.2"
            },
            "require-dev": {
                "jetbrains/phpstorm-attributes": "^1.2",
                "nette/tester": "^2.5",
                "phpstan/phpstan-nette": "^2.0@stable",
                "tracy/tracy": "^2.9"
            },
            "suggest": {
                "ext-gd": "to use Image",
                "ext-iconv": "to use Strings::webalize(), toAscii(), chr() and reverse()",
                "ext-intl": "to use Strings::webalize(), toAscii(), normalize() and compare()",
                "ext-json": "to use Nette\\Utils\\Json",
                "ext-mbstring": "to use Strings::lower() etc...",
                "ext-tokenizer": "to use Nette\\Utils\\Reflection::getUseStatements()"
            },
            "type": "library",
            "extra": {
                "branch-alias": {
                    "dev-master": "4.1-dev"
                }
            },
            "autoload": {
                "psr-4": {
                    "Nette\\": "src"
                },
                "classmap": [
                    "src/"
                ]
            },
            "notification-url": "https://packagist.org/downloads/",
            "license": [
                "BSD-3-Clause",
                "GPL-2.0-only",
                "GPL-3.0-only"
            ],
            "authors": [
                {
                    "name": "David Grudl",
                    "homepage": "https://davidgrudl.com"
                },
                {
                    "name": "Nette Community",
                    "homepage": "https://nette.org/contributors"
                }
            ],
            "description": "🛠  Nette Utils: lightweight utilities for string & array manipulation, image handling, safe JSON encoding/decoding, validation, slug or strong password generating etc.",
            "homepage": "https://nette.org",
            "keywords": [
                "array",
                "core",
                "datetime",
                "images",
                "json",
                "nette",
                "paginator",
                "password",
                "slugify",
                "string",
                "unicode",
                "utf-8",
                "utility",
                "validation"
            ],
            "support": {
                "issues": "https://github.com/nette/utils/issues",
                "source": "https://github.com/nette/utils/tree/v4.1.0"
            },
            "time": "2025-12-01T17:49:23+00:00"
        },
        {
            "name": "nikic/php-parser",
            "version": "v5.7.0",
            "source": {
                "type": "git",
                "url": "https://github.com/nikic/PHP-Parser.git",
                "reference": "dca41cd15c2ac9d055ad70dbfd011130757d1f82"
            },
            "dist": {
                "type": "zip",
                "url": "https://api.github.com/repos/nikic/PHP-Parser/zipball/dca41cd15c2ac9d055ad70dbfd011130757d1f82",
                "reference": "dca41cd15c2ac9d055ad70dbfd011130757d1f82",
                "shasum": ""
            },
            "require": {
                "ext-ctype": "*",
                "ext-json": "*",
                "ext-tokenizer": "*",
                "php": ">=7.4"
            },
            "require-dev": {
                "ircmaxell/php-yacc": "^0.0.7",
                "phpunit/phpunit": "^9.0"
            },
            "bin": [
                "bin/php-parse"
            ],
            "type": "library",
            "extra": {
                "branch-alias": {
                    "dev-master": "5.x-dev"
                }
            },
            "autoload": {
                "psr-4": {
                    "PhpParser\\": "lib/PhpParser"
                }
            },
            "notification-url": "https://packagist.org/downloads/",
            "license": [
                "BSD-3-Clause"
            ],
            "authors": [
                {
                    "name": "Nikita Popov"
                }
            ],
            "description": "A PHP parser written in PHP",
            "keywords": [
                "parser",
                "php"
            ],
            "support": {
                "issues": "https://github.com/nikic/PHP-Parser/issues",
                "source": "https://github.com/nikic/PHP-Parser/tree/v5.7.0"
            },
            "time": "2025-12-06T11:56:16+00:00"
        },
        {
            "name": "ondram/ci-detector",
            "version": "4.2.0",
            "source": {
                "type": "git",
                "url": "https://github.com/OndraM/ci-detector.git",
                "reference": "8b0223b5ed235fd377c75fdd1bfcad05c0f168b8"
            },
            "dist": {
                "type": "zip",
                "url": "https://api.github.com/repos/OndraM/ci-detector/zipball/8b0223b5ed235fd377c75fdd1bfcad05c0f168b8",
                "reference": "8b0223b5ed235fd377c75fdd1bfcad05c0f168b8",
                "shasum": ""
            },
            "require": {
                "php": "^7.4 || ^8.0"
            },
            "require-dev": {
                "ergebnis/composer-normalize": "^2.13.2",
                "lmc/coding-standard": "^3.0.0",
                "php-parallel-lint/php-parallel-lint": "^1.2",
                "phpstan/extension-installer": "^1.1.0",
                "phpstan/phpstan": "^1.2.0",
                "phpstan/phpstan-phpunit": "^1.0.0",
                "phpunit/phpunit": "^9.6.13"
            },
            "type": "library",
            "autoload": {
                "psr-4": {
                    "OndraM\\CiDetector\\": "src/"
                }
            },
            "notification-url": "https://packagist.org/downloads/",
            "license": [
                "MIT"
            ],
            "authors": [
                {
                    "name": "Ondřej Machulda",
                    "email": "ondrej.machulda@gmail.com"
                }
            ],
            "description": "Detect continuous integration environment and provide unified access to properties of current build",
            "keywords": [
                "CircleCI",
                "Codeship",
                "Wercker",
                "adapter",
                "appveyor",
                "aws",
                "aws codebuild",
                "azure",
                "azure devops",
                "azure pipelines",
                "bamboo",
                "bitbucket",
                "buddy",
                "ci-info",
                "codebuild",
                "continuous integration",
                "continuousphp",
                "devops",
                "drone",
                "github",
                "gitlab",
                "interface",
                "jenkins",
                "pipelines",
                "sourcehut",
                "teamcity",
                "travis"
            ],
            "support": {
                "issues": "https://github.com/OndraM/ci-detector/issues",
                "source": "https://github.com/OndraM/ci-detector/tree/4.2.0"
            },
            "time": "2024-03-12T13:22:30+00:00"
        },
        {
            "name": "phpstan/phpstan",
            "version": "2.1.33",
            "dist": {
                "type": "zip",
                "url": "https://api.github.com/repos/phpstan/phpstan/zipball/9e800e6bee7d5bd02784d4c6069b48032d16224f",
                "reference": "9e800e6bee7d5bd02784d4c6069b48032d16224f",
                "shasum": ""
            },
            "require": {
                "php": "^7.4|^8.0"
            },
            "conflict": {
                "phpstan/phpstan-shim": "*"
            },
            "bin": [
                "phpstan",
                "phpstan.phar"
            ],
            "type": "library",
            "autoload": {
                "files": [
                    "bootstrap.php"
                ]
            },
            "notification-url": "https://packagist.org/downloads/",
            "license": [
                "MIT"
            ],
            "description": "PHPStan - PHP Static Analysis Tool",
            "keywords": [
                "dev",
                "static analysis"
            ],
            "support": {
                "docs": "https://phpstan.org/user-guide/getting-started",
                "forum": "https://github.com/phpstan/phpstan/discussions",
                "issues": "https://github.com/phpstan/phpstan/issues",
                "security": "https://github.com/phpstan/phpstan/security/policy",
                "source": "https://github.com/phpstan/phpstan-src"
            },
            "funding": [
                {
                    "url": "https://github.com/ondrejmirtes",
                    "type": "github"
                },
                {
                    "url": "https://github.com/phpstan",
                    "type": "github"
                }
            ],
            "time": "2025-12-05T10:24:31+00:00"
        },
        {
            "name": "psr/container",
            "version": "2.0.2",
            "source": {
                "type": "git",
                "url": "https://github.com/php-fig/container.git",
                "reference": "c71ecc56dfe541dbd90c5360474fbc405f8d5963"
            },
            "dist": {
                "type": "zip",
                "url": "https://api.github.com/repos/php-fig/container/zipball/c71ecc56dfe541dbd90c5360474fbc405f8d5963",
                "reference": "c71ecc56dfe541dbd90c5360474fbc405f8d5963",
                "shasum": ""
            },
            "require": {
                "php": ">=7.4.0"
            },
            "type": "library",
            "extra": {
                "branch-alias": {
                    "dev-master": "2.0.x-dev"
                }
            },
            "autoload": {
                "psr-4": {
                    "Psr\\Container\\": "src/"
                }
            },
            "notification-url": "https://packagist.org/downloads/",
            "license": [
                "MIT"
            ],
            "authors": [
                {
                    "name": "PHP-FIG",
                    "homepage": "https://www.php-fig.org/"
                }
            ],
            "description": "Common Container Interface (PHP FIG PSR-11)",
            "homepage": "https://github.com/php-fig/container",
            "keywords": [
                "PSR-11",
                "container",
                "container-interface",
                "container-interop",
                "psr"
            ],
            "support": {
                "issues": "https://github.com/php-fig/container/issues",
                "source": "https://github.com/php-fig/container/tree/2.0.2"
            },
            "time": "2021-11-05T16:47:00+00:00"
        },
        {
            "name": "psr/http-client",
            "version": "1.0.3",
            "source": {
                "type": "git",
                "url": "https://github.com/php-fig/http-client.git",
                "reference": "bb5906edc1c324c9a05aa0873d40117941e5fa90"
            },
            "dist": {
                "type": "zip",
                "url": "https://api.github.com/repos/php-fig/http-client/zipball/bb5906edc1c324c9a05aa0873d40117941e5fa90",
                "reference": "bb5906edc1c324c9a05aa0873d40117941e5fa90",
                "shasum": ""
            },
            "require": {
                "php": "^7.0 || ^8.0",
                "psr/http-message": "^1.0 || ^2.0"
            },
            "type": "library",
            "extra": {
                "branch-alias": {
                    "dev-master": "1.0.x-dev"
                }
            },
            "autoload": {
                "psr-4": {
                    "Psr\\Http\\Client\\": "src/"
                }
            },
            "notification-url": "https://packagist.org/downloads/",
            "license": [
                "MIT"
            ],
            "authors": [
                {
                    "name": "PHP-FIG",
                    "homepage": "https://www.php-fig.org/"
                }
            ],
            "description": "Common interface for HTTP clients",
            "homepage": "https://github.com/php-fig/http-client",
            "keywords": [
                "http",
                "http-client",
                "psr",
                "psr-18"
            ],
            "support": {
                "source": "https://github.com/php-fig/http-client"
            },
            "time": "2023-09-23T14:17:50+00:00"
        },
        {
            "name": "psr/http-factory",
            "version": "1.1.0",
            "source": {
                "type": "git",
                "url": "https://github.com/php-fig/http-factory.git",
                "reference": "2b4765fddfe3b508ac62f829e852b1501d3f6e8a"
            },
            "dist": {
                "type": "zip",
                "url": "https://api.github.com/repos/php-fig/http-factory/zipball/2b4765fddfe3b508ac62f829e852b1501d3f6e8a",
                "reference": "2b4765fddfe3b508ac62f829e852b1501d3f6e8a",
                "shasum": ""
            },
            "require": {
                "php": ">=7.1",
                "psr/http-message": "^1.0 || ^2.0"
            },
            "type": "library",
            "extra": {
                "branch-alias": {
                    "dev-master": "1.0.x-dev"
                }
            },
            "autoload": {
                "psr-4": {
                    "Psr\\Http\\Message\\": "src/"
                }
            },
            "notification-url": "https://packagist.org/downloads/",
            "license": [
                "MIT"
            ],
            "authors": [
                {
                    "name": "PHP-FIG",
                    "homepage": "https://www.php-fig.org/"
                }
            ],
            "description": "PSR-17: Common interfaces for PSR-7 HTTP message factories",
            "keywords": [
                "factory",
                "http",
                "message",
                "psr",
                "psr-17",
                "psr-7",
                "request",
                "response"
            ],
            "support": {
                "source": "https://github.com/php-fig/http-factory"
            },
            "time": "2024-04-15T12:06:14+00:00"
        },
        {
            "name": "psr/http-message",
            "version": "2.0",
            "source": {
                "type": "git",
                "url": "https://github.com/php-fig/http-message.git",
                "reference": "402d35bcb92c70c026d1a6a9883f06b2ead23d71"
            },
            "dist": {
                "type": "zip",
                "url": "https://api.github.com/repos/php-fig/http-message/zipball/402d35bcb92c70c026d1a6a9883f06b2ead23d71",
                "reference": "402d35bcb92c70c026d1a6a9883f06b2ead23d71",
                "shasum": ""
            },
            "require": {
                "php": "^7.2 || ^8.0"
            },
            "type": "library",
            "extra": {
                "branch-alias": {
                    "dev-master": "2.0.x-dev"
                }
            },
            "autoload": {
                "psr-4": {
                    "Psr\\Http\\Message\\": "src/"
                }
            },
            "notification-url": "https://packagist.org/downloads/",
            "license": [
                "MIT"
            ],
            "authors": [
                {
                    "name": "PHP-FIG",
                    "homepage": "https://www.php-fig.org/"
                }
            ],
            "description": "Common interface for HTTP messages",
            "homepage": "https://github.com/php-fig/http-message",
            "keywords": [
                "http",
                "http-message",
                "psr",
                "psr-7",
                "request",
                "response"
            ],
            "support": {
                "source": "https://github.com/php-fig/http-message/tree/2.0"
            },
            "time": "2023-04-04T09:54:51+00:00"
        },
        {
            "name": "psr/log",
            "version": "3.0.2",
            "source": {
                "type": "git",
                "url": "https://github.com/php-fig/log.git",
                "reference": "f16e1d5863e37f8d8c2a01719f5b34baa2b714d3"
            },
            "dist": {
                "type": "zip",
                "url": "https://api.github.com/repos/php-fig/log/zipball/f16e1d5863e37f8d8c2a01719f5b34baa2b714d3",
                "reference": "f16e1d5863e37f8d8c2a01719f5b34baa2b714d3",
                "shasum": ""
            },
            "require": {
                "php": ">=8.0.0"
            },
            "type": "library",
            "extra": {
                "branch-alias": {
                    "dev-master": "3.x-dev"
                }
            },
            "autoload": {
                "psr-4": {
                    "Psr\\Log\\": "src"
                }
            },
            "notification-url": "https://packagist.org/downloads/",
            "license": [
                "MIT"
            ],
            "authors": [
                {
                    "name": "PHP-FIG",
                    "homepage": "https://www.php-fig.org/"
                }
            ],
            "description": "Common interface for logging libraries",
            "homepage": "https://github.com/php-fig/log",
            "keywords": [
                "log",
                "psr",
                "psr-3"
            ],
            "support": {
                "source": "https://github.com/php-fig/log/tree/3.0.2"
            },
            "time": "2024-09-11T13:17:53+00:00"
        },
        {
            "name": "ralouphie/getallheaders",
            "version": "3.0.3",
            "source": {
                "type": "git",
                "url": "https://github.com/ralouphie/getallheaders.git",
                "reference": "120b605dfeb996808c31b6477290a714d356e822"
            },
            "dist": {
                "type": "zip",
                "url": "https://api.github.com/repos/ralouphie/getallheaders/zipball/120b605dfeb996808c31b6477290a714d356e822",
                "reference": "120b605dfeb996808c31b6477290a714d356e822",
                "shasum": ""
            },
            "require": {
                "php": ">=5.6"
            },
            "require-dev": {
                "php-coveralls/php-coveralls": "^2.1",
                "phpunit/phpunit": "^5 || ^6.5"
            },
            "type": "library",
            "autoload": {
                "files": [
                    "src/getallheaders.php"
                ]
            },
            "notification-url": "https://packagist.org/downloads/",
            "license": [
                "MIT"
            ],
            "authors": [
                {
                    "name": "Ralph Khattar",
                    "email": "ralph.khattar@gmail.com"
                }
            ],
            "description": "A polyfill for getallheaders.",
            "support": {
                "issues": "https://github.com/ralouphie/getallheaders/issues",
                "source": "https://github.com/ralouphie/getallheaders/tree/develop"
            },
            "time": "2019-03-08T08:55:37+00:00"
        },
        {
            "name": "rector/rector",
            "version": "2.2.14",
            "source": {
                "type": "git",
                "url": "https://github.com/rectorphp/rector.git",
                "reference": "6d56bb0e94d4df4f57a78610550ac76ab403657d"
            },
            "dist": {
                "type": "zip",
                "url": "https://api.github.com/repos/rectorphp/rector/zipball/6d56bb0e94d4df4f57a78610550ac76ab403657d",
                "reference": "6d56bb0e94d4df4f57a78610550ac76ab403657d",
                "shasum": ""
            },
            "require": {
                "php": "^7.4|^8.0",
                "phpstan/phpstan": "^2.1.33"
            },
            "conflict": {
                "rector/rector-doctrine": "*",
                "rector/rector-downgrade-php": "*",
                "rector/rector-phpunit": "*",
                "rector/rector-symfony": "*"
            },
            "suggest": {
                "ext-dom": "To manipulate phpunit.xml via the custom-rule command"
            },
            "bin": [
                "bin/rector"
            ],
            "type": "library",
            "autoload": {
                "files": [
                    "bootstrap.php"
                ]
            },
            "notification-url": "https://packagist.org/downloads/",
            "license": [
                "MIT"
            ],
            "description": "Instant Upgrade and Automated Refactoring of any PHP code",
            "homepage": "https://getrector.com/",
            "keywords": [
                "automation",
                "dev",
                "migration",
                "refactoring"
            ],
            "support": {
                "issues": "https://github.com/rectorphp/rector/issues",
                "source": "https://github.com/rectorphp/rector/tree/2.2.14"
            },
            "funding": [
                {
                    "url": "https://github.com/tomasvotruba",
                    "type": "github"
                }
            ],
            "time": "2025-12-09T10:57:55+00:00"
<<<<<<< HEAD
=======
        },
        {
            "name": "sabberworm/php-css-parser",
            "version": "v8.9.0",
            "source": {
                "type": "git",
                "url": "https://github.com/MyIntervals/PHP-CSS-Parser.git",
                "reference": "d8e916507b88e389e26d4ab03c904a082aa66bb9"
            },
            "dist": {
                "type": "zip",
                "url": "https://api.github.com/repos/MyIntervals/PHP-CSS-Parser/zipball/d8e916507b88e389e26d4ab03c904a082aa66bb9",
                "reference": "d8e916507b88e389e26d4ab03c904a082aa66bb9",
                "shasum": ""
            },
            "require": {
                "ext-iconv": "*",
                "php": "^5.6.20 || ^7.0.0 || ~8.0.0 || ~8.1.0 || ~8.2.0 || ~8.3.0 || ~8.4.0"
            },
            "require-dev": {
                "phpunit/phpunit": "5.7.27 || 6.5.14 || 7.5.20 || 8.5.41",
                "rawr/cross-data-providers": "^2.0.0"
            },
            "suggest": {
                "ext-mbstring": "for parsing UTF-8 CSS"
            },
            "type": "library",
            "extra": {
                "branch-alias": {
                    "dev-main": "9.0.x-dev"
                }
            },
            "autoload": {
                "psr-4": {
                    "Sabberworm\\CSS\\": "src/"
                }
            },
            "notification-url": "https://packagist.org/downloads/",
            "license": [
                "MIT"
            ],
            "authors": [
                {
                    "name": "Raphael Schweikert"
                },
                {
                    "name": "Oliver Klee",
                    "email": "github@oliverklee.de"
                },
                {
                    "name": "Jake Hotson",
                    "email": "jake.github@qzdesign.co.uk"
                }
            ],
            "description": "Parser for CSS Files written in PHP",
            "homepage": "https://www.sabberworm.com/blog/2010/6/10/php-css-parser",
            "keywords": [
                "css",
                "parser",
                "stylesheet"
            ],
            "support": {
                "issues": "https://github.com/MyIntervals/PHP-CSS-Parser/issues",
                "source": "https://github.com/MyIntervals/PHP-CSS-Parser/tree/v8.9.0"
            },
            "time": "2025-07-11T13:20:48+00:00"
>>>>>>> af5bef90
        },
        {
            "name": "sebastian/diff",
            "version": "7.0.0",
            "source": {
                "type": "git",
                "url": "https://github.com/sebastianbergmann/diff.git",
                "reference": "7ab1ea946c012266ca32390913653d844ecd085f"
            },
            "dist": {
                "type": "zip",
                "url": "https://api.github.com/repos/sebastianbergmann/diff/zipball/7ab1ea946c012266ca32390913653d844ecd085f",
                "reference": "7ab1ea946c012266ca32390913653d844ecd085f",
                "shasum": ""
            },
            "require": {
                "php": ">=8.3"
            },
            "require-dev": {
                "phpunit/phpunit": "^12.0",
                "symfony/process": "^7.2"
            },
            "type": "library",
            "extra": {
                "branch-alias": {
                    "dev-main": "7.0-dev"
                }
            },
            "autoload": {
                "classmap": [
                    "src/"
                ]
            },
            "notification-url": "https://packagist.org/downloads/",
            "license": [
                "BSD-3-Clause"
            ],
            "authors": [
                {
                    "name": "Sebastian Bergmann",
                    "email": "sebastian@phpunit.de"
                },
                {
                    "name": "Kore Nordmann",
                    "email": "mail@kore-nordmann.de"
                }
            ],
            "description": "Diff implementation",
            "homepage": "https://github.com/sebastianbergmann/diff",
            "keywords": [
                "diff",
                "udiff",
                "unidiff",
                "unified diff"
            ],
            "support": {
                "issues": "https://github.com/sebastianbergmann/diff/issues",
                "security": "https://github.com/sebastianbergmann/diff/security/policy",
                "source": "https://github.com/sebastianbergmann/diff/tree/7.0.0"
            },
            "funding": [
                {
                    "url": "https://github.com/sebastianbergmann",
                    "type": "github"
                }
            ],
            "time": "2025-02-07T04:55:46+00:00"
        },
        {
            "name": "simonschaufi/pretty-xml",
            "version": "3.0.0",
            "source": {
                "type": "git",
                "url": "https://github.com/simonschaufi/pretty-xml.git",
                "reference": "2af716465f67cac264785cf1ca1484ce054c0f23"
            },
            "dist": {
                "type": "zip",
                "url": "https://api.github.com/repos/simonschaufi/pretty-xml/zipball/2af716465f67cac264785cf1ca1484ce054c0f23",
                "reference": "2af716465f67cac264785cf1ca1484ce054c0f23",
                "shasum": ""
            },
            "require": {
                "php": "^7.4 || ^8.0",
                "symfony/polyfill-php80": "^1.31"
            },
            "require-dev": {
                "ergebnis/composer-normalize": "^2.47",
                "phpunit/phpunit": "^10.5"
            },
            "type": "library",
            "autoload": {
                "psr-4": {
                    "PrettyXml\\": "src"
                }
            },
            "notification-url": "https://packagist.org/downloads/",
            "license": [
                "MIT"
            ],
            "authors": [
                {
                    "name": "Shane Auckland",
                    "email": "shane.auckland@gmail.com",
                    "homepage": "https://shaneauckland.co.uk"
                }
            ],
            "description": "Library for pretty-printing XML",
            "keywords": [
                "pretty",
                "xml"
            ],
            "support": {
                "issues": "https://github.com/simonschaufi/pretty-xml/issues",
                "source": "https://github.com/simonschaufi/pretty-xml/tree/3.0.0"
            },
            "funding": [
                {
                    "url": "https://www.paypal.me/simonschaufi/10",
                    "type": "custom"
                },
                {
                    "url": "https://github.com/simonschaufi",
                    "type": "github"
                }
            ],
            "time": "2025-05-02T09:09:58+00:00"
        },
        {
            "name": "ssch/typo3-rector",
            "version": "v3.9.0",
            "source": {
                "type": "git",
                "url": "https://github.com/sabbelasichon/typo3-rector.git",
                "reference": "0604ea41bfdfaf73c379aad6335ec78a82a5a1d4"
            },
            "dist": {
                "type": "zip",
                "url": "https://api.github.com/repos/sabbelasichon/typo3-rector/zipball/0604ea41bfdfaf73c379aad6335ec78a82a5a1d4",
                "reference": "0604ea41bfdfaf73c379aad6335ec78a82a5a1d4",
                "shasum": ""
            },
            "require": {
                "ext-json": "*",
                "league/flysystem": "^2.0 || ^3.0",
                "league/flysystem-memory": "^2.0 || ^3.0",
                "nette/utils": "^3.2.10 || ^4.0.4",
                "nikic/php-parser": "^5.3.1",
                "php": "^7.4 || ^8.0",
                "phpstan/phpstan": "^2.0.3",
                "rector/rector": "^2.2.9",
                "symfony/console": "^5.4 || ^6.4 || ^7.0",
                "symfony/filesystem": "^5.4 || ^6.4 || ^7.0",
                "symfony/finder": "^5.4 || ^6.4 || ^7.0",
                "symfony/polyfill-php80": "^1.28.0",
                "symfony/polyfill-php81": "^1.28.0",
                "symfony/string": "^5.4 || ^6.4 || ^7.0",
                "webmozart/assert": "^1.11.0"
            },
            "require-dev": {
                "ergebnis/composer-normalize": "^2.42.0",
                "php-parallel-lint/php-parallel-lint": "^1.3.2",
                "phpstan/extension-installer": "^1.3.1",
                "phpstan/phpstan-deprecation-rules": "^2.0.1",
                "phpstan/phpstan-phpunit": "^2.0.1",
                "phpunit/phpunit": "^9.6.17 || ^10.0",
                "symfony/config": "^5.0 || ^6.0 || ^7.0",
                "symfony/dependency-injection": "^5.4.36 || ^6.4.2 || ^7.0.2",
                "symfony/http-kernel": "^5.4.37 || ^6.4.2 || ^7.0.2",
                "symplify/easy-coding-standard": "^12.1.14"
            },
            "suggest": {
                "ext-pdo": "*",
                "ssch/typo3-debug-dump-pass": "^0.0.1"
            },
            "bin": [
                "bin/typo3-init"
            ],
            "type": "rector-extension",
            "extra": {
                "rector": {
                    "includes": [
                        "config/config.php"
                    ]
                },
                "branch-alias": {
                    "dev-main": "2.0-dev"
                }
            },
            "autoload": {
                "psr-4": {
                    "Ssch\\TYPO3Rector\\": [
                        "src",
                        "rules"
                    ],
                    "Ssch\\TYPO3Rector\\PHPStan\\": "utils/phpstan/src"
                }
            },
            "notification-url": "https://packagist.org/downloads/",
            "license": [
                "MIT"
            ],
            "authors": [
                {
                    "name": "Sebastian Schreiber",
                    "email": "breakpoint@schreibersebastian.de",
                    "role": "Founder and lead developer"
                },
                {
                    "name": "Henrik Elsner"
                },
                {
                    "name": "Simon Schaufelberger",
                    "role": "Developer"
                }
            ],
            "description": "Instant fixes for your TYPO3 PHP code by using Rector.",
            "homepage": "https://www.typo3-rector.com/",
            "keywords": [
                "automation",
                "dev",
                "migration",
                "rector",
                "refactoring",
                "upgrade"
            ],
            "support": {
                "chat": "https://typo3.slack.com/archives/C019R5LAA6A",
                "docs": "https://github.com/sabbelasichon/typo3-rector/tree/main/docs",
                "issues": "https://github.com/sabbelasichon/typo3-rector/issues",
                "source": "https://github.com/sabbelasichon/typo3-rector"
            },
            "funding": [
                {
                    "url": "https://paypal.me/schreiberten",
                    "type": "custom"
                },
                {
                    "url": "https://github.com/sabbelasichon",
                    "type": "github"
                }
            ],
            "time": "2025-12-02T10:59:49+00:00"
        },
        {
            "name": "symfony/config",
            "version": "v7.4.1",
            "source": {
                "type": "git",
                "url": "https://github.com/symfony/config.git",
                "reference": "2c323304c354a43a48b61c5fa760fc4ed60ce495"
            },
            "dist": {
                "type": "zip",
                "url": "https://api.github.com/repos/symfony/config/zipball/2c323304c354a43a48b61c5fa760fc4ed60ce495",
                "reference": "2c323304c354a43a48b61c5fa760fc4ed60ce495",
                "shasum": ""
            },
            "require": {
                "php": ">=8.2",
                "symfony/deprecation-contracts": "^2.5|^3",
                "symfony/filesystem": "^7.1|^8.0",
                "symfony/polyfill-ctype": "~1.8"
            },
            "conflict": {
                "symfony/finder": "<6.4",
                "symfony/service-contracts": "<2.5"
            },
            "require-dev": {
                "symfony/event-dispatcher": "^6.4|^7.0|^8.0",
                "symfony/finder": "^6.4|^7.0|^8.0",
                "symfony/messenger": "^6.4|^7.0|^8.0",
                "symfony/service-contracts": "^2.5|^3",
                "symfony/yaml": "^6.4|^7.0|^8.0"
            },
            "type": "library",
            "autoload": {
                "psr-4": {
                    "Symfony\\Component\\Config\\": ""
                },
                "exclude-from-classmap": [
                    "/Tests/"
                ]
            },
            "notification-url": "https://packagist.org/downloads/",
            "license": [
                "MIT"
            ],
            "authors": [
                {
                    "name": "Fabien Potencier",
                    "email": "fabien@symfony.com"
                },
                {
                    "name": "Symfony Community",
                    "homepage": "https://symfony.com/contributors"
                }
            ],
            "description": "Helps you find, load, combine, autofill and validate configuration values of any kind",
            "homepage": "https://symfony.com",
            "support": {
                "source": "https://github.com/symfony/config/tree/v7.4.1"
            },
            "funding": [
                {
                    "url": "https://symfony.com/sponsor",
                    "type": "custom"
                },
                {
                    "url": "https://github.com/fabpot",
                    "type": "github"
                },
                {
                    "url": "https://github.com/nicolas-grekas",
                    "type": "github"
                },
                {
                    "url": "https://tidelift.com/funding/github/packagist/symfony/symfony",
                    "type": "tidelift"
                }
            ],
            "time": "2025-12-05T07:52:08+00:00"
        },
        {
            "name": "symfony/console",
            "version": "v7.4.1",
            "source": {
                "type": "git",
                "url": "https://github.com/symfony/console.git",
                "reference": "6d9f0fbf2ec2e9785880096e3abd0ca0c88b506e"
            },
            "dist": {
                "type": "zip",
                "url": "https://api.github.com/repos/symfony/console/zipball/6d9f0fbf2ec2e9785880096e3abd0ca0c88b506e",
                "reference": "6d9f0fbf2ec2e9785880096e3abd0ca0c88b506e",
                "shasum": ""
            },
            "require": {
                "php": ">=8.2",
                "symfony/deprecation-contracts": "^2.5|^3",
                "symfony/polyfill-mbstring": "~1.0",
                "symfony/service-contracts": "^2.5|^3",
                "symfony/string": "^7.2|^8.0"
            },
            "conflict": {
                "symfony/dependency-injection": "<6.4",
                "symfony/dotenv": "<6.4",
                "symfony/event-dispatcher": "<6.4",
                "symfony/lock": "<6.4",
                "symfony/process": "<6.4"
            },
            "provide": {
                "psr/log-implementation": "1.0|2.0|3.0"
            },
            "require-dev": {
                "psr/log": "^1|^2|^3",
                "symfony/config": "^6.4|^7.0|^8.0",
                "symfony/dependency-injection": "^6.4|^7.0|^8.0",
                "symfony/event-dispatcher": "^6.4|^7.0|^8.0",
                "symfony/http-foundation": "^6.4|^7.0|^8.0",
                "symfony/http-kernel": "^6.4|^7.0|^8.0",
                "symfony/lock": "^6.4|^7.0|^8.0",
                "symfony/messenger": "^6.4|^7.0|^8.0",
                "symfony/process": "^6.4|^7.0|^8.0",
                "symfony/stopwatch": "^6.4|^7.0|^8.0",
                "symfony/var-dumper": "^6.4|^7.0|^8.0"
            },
            "type": "library",
            "autoload": {
                "psr-4": {
                    "Symfony\\Component\\Console\\": ""
                },
                "exclude-from-classmap": [
                    "/Tests/"
                ]
            },
            "notification-url": "https://packagist.org/downloads/",
            "license": [
                "MIT"
            ],
            "authors": [
                {
                    "name": "Fabien Potencier",
                    "email": "fabien@symfony.com"
                },
                {
                    "name": "Symfony Community",
                    "homepage": "https://symfony.com/contributors"
                }
            ],
            "description": "Eases the creation of beautiful and testable command line interfaces",
            "homepage": "https://symfony.com",
            "keywords": [
                "cli",
                "command-line",
                "console",
                "terminal"
            ],
            "support": {
                "source": "https://github.com/symfony/console/tree/v7.4.1"
            },
            "funding": [
                {
                    "url": "https://symfony.com/sponsor",
                    "type": "custom"
                },
                {
                    "url": "https://github.com/fabpot",
                    "type": "github"
                },
                {
                    "url": "https://github.com/nicolas-grekas",
                    "type": "github"
                },
                {
                    "url": "https://tidelift.com/funding/github/packagist/symfony/symfony",
                    "type": "tidelift"
                }
            ],
            "time": "2025-12-05T15:23:39+00:00"
        },
        {
            "name": "symfony/dependency-injection",
            "version": "v7.4.2",
            "source": {
                "type": "git",
                "url": "https://github.com/symfony/dependency-injection.git",
                "reference": "baf614f7c15b30ba6762d4b1ddabdf83dbf0d29b"
            },
            "dist": {
                "type": "zip",
                "url": "https://api.github.com/repos/symfony/dependency-injection/zipball/baf614f7c15b30ba6762d4b1ddabdf83dbf0d29b",
                "reference": "baf614f7c15b30ba6762d4b1ddabdf83dbf0d29b",
                "shasum": ""
            },
            "require": {
                "php": ">=8.2",
                "psr/container": "^1.1|^2.0",
                "symfony/deprecation-contracts": "^2.5|^3",
                "symfony/service-contracts": "^3.6",
                "symfony/var-exporter": "^6.4.20|^7.2.5|^8.0"
            },
            "conflict": {
                "ext-psr": "<1.1|>=2",
                "symfony/config": "<6.4",
                "symfony/finder": "<6.4",
                "symfony/yaml": "<6.4"
            },
            "provide": {
                "psr/container-implementation": "1.1|2.0",
                "symfony/service-implementation": "1.1|2.0|3.0"
            },
            "require-dev": {
                "symfony/config": "^6.4|^7.0|^8.0",
                "symfony/expression-language": "^6.4|^7.0|^8.0",
                "symfony/yaml": "^6.4|^7.0|^8.0"
            },
            "type": "library",
            "autoload": {
                "psr-4": {
                    "Symfony\\Component\\DependencyInjection\\": ""
                },
                "exclude-from-classmap": [
                    "/Tests/"
                ]
            },
            "notification-url": "https://packagist.org/downloads/",
            "license": [
                "MIT"
            ],
            "authors": [
                {
                    "name": "Fabien Potencier",
                    "email": "fabien@symfony.com"
                },
                {
                    "name": "Symfony Community",
                    "homepage": "https://symfony.com/contributors"
                }
            ],
            "description": "Allows you to standardize and centralize the way objects are constructed in your application",
            "homepage": "https://symfony.com",
            "support": {
                "source": "https://github.com/symfony/dependency-injection/tree/v7.4.2"
            },
            "funding": [
                {
                    "url": "https://symfony.com/sponsor",
                    "type": "custom"
                },
                {
                    "url": "https://github.com/fabpot",
                    "type": "github"
                },
                {
                    "url": "https://github.com/nicolas-grekas",
                    "type": "github"
                },
                {
                    "url": "https://tidelift.com/funding/github/packagist/symfony/symfony",
                    "type": "tidelift"
                }
            ],
            "time": "2025-12-08T06:57:04+00:00"
        },
        {
            "name": "symfony/deprecation-contracts",
            "version": "v3.6.0",
            "source": {
                "type": "git",
                "url": "https://github.com/symfony/deprecation-contracts.git",
                "reference": "63afe740e99a13ba87ec199bb07bbdee937a5b62"
            },
            "dist": {
                "type": "zip",
                "url": "https://api.github.com/repos/symfony/deprecation-contracts/zipball/63afe740e99a13ba87ec199bb07bbdee937a5b62",
                "reference": "63afe740e99a13ba87ec199bb07bbdee937a5b62",
                "shasum": ""
            },
            "require": {
                "php": ">=8.1"
            },
            "type": "library",
            "extra": {
                "thanks": {
                    "url": "https://github.com/symfony/contracts",
                    "name": "symfony/contracts"
                },
                "branch-alias": {
                    "dev-main": "3.6-dev"
                }
            },
            "autoload": {
                "files": [
                    "function.php"
                ]
            },
            "notification-url": "https://packagist.org/downloads/",
            "license": [
                "MIT"
            ],
            "authors": [
                {
                    "name": "Nicolas Grekas",
                    "email": "p@tchwork.com"
                },
                {
                    "name": "Symfony Community",
                    "homepage": "https://symfony.com/contributors"
                }
            ],
            "description": "A generic function and convention to trigger deprecation notices",
            "homepage": "https://symfony.com",
            "support": {
                "source": "https://github.com/symfony/deprecation-contracts/tree/v3.6.0"
            },
            "funding": [
                {
                    "url": "https://symfony.com/sponsor",
                    "type": "custom"
                },
                {
                    "url": "https://github.com/fabpot",
                    "type": "github"
                },
                {
                    "url": "https://tidelift.com/funding/github/packagist/symfony/symfony",
                    "type": "tidelift"
                }
            ],
            "time": "2024-09-25T14:21:43+00:00"
        },
        {
            "name": "symfony/dotenv",
            "version": "v7.4.0",
            "source": {
                "type": "git",
                "url": "https://github.com/symfony/dotenv.git",
                "reference": "1658a4d34df028f3d93bcdd8e81f04423925a364"
            },
            "dist": {
                "type": "zip",
                "url": "https://api.github.com/repos/symfony/dotenv/zipball/1658a4d34df028f3d93bcdd8e81f04423925a364",
                "reference": "1658a4d34df028f3d93bcdd8e81f04423925a364",
                "shasum": ""
            },
            "require": {
                "php": ">=8.2"
            },
            "conflict": {
                "symfony/console": "<6.4",
                "symfony/process": "<6.4"
            },
            "require-dev": {
                "symfony/console": "^6.4|^7.0|^8.0",
                "symfony/process": "^6.4|^7.0|^8.0"
            },
            "type": "library",
            "autoload": {
                "psr-4": {
                    "Symfony\\Component\\Dotenv\\": ""
                },
                "exclude-from-classmap": [
                    "/Tests/"
                ]
            },
            "notification-url": "https://packagist.org/downloads/",
            "license": [
                "MIT"
            ],
            "authors": [
                {
                    "name": "Fabien Potencier",
                    "email": "fabien@symfony.com"
                },
                {
                    "name": "Symfony Community",
                    "homepage": "https://symfony.com/contributors"
                }
            ],
            "description": "Registers environment variables from a .env file",
            "homepage": "https://symfony.com",
            "keywords": [
                "dotenv",
                "env",
                "environment"
            ],
            "support": {
                "source": "https://github.com/symfony/dotenv/tree/v7.4.0"
            },
            "funding": [
                {
                    "url": "https://symfony.com/sponsor",
                    "type": "custom"
                },
                {
                    "url": "https://github.com/fabpot",
                    "type": "github"
                },
                {
                    "url": "https://github.com/nicolas-grekas",
                    "type": "github"
                },
                {
                    "url": "https://tidelift.com/funding/github/packagist/symfony/symfony",
                    "type": "tidelift"
                }
            ],
            "time": "2025-11-16T10:14:42+00:00"
        },
        {
            "name": "symfony/filesystem",
            "version": "v7.4.0",
            "source": {
                "type": "git",
                "url": "https://github.com/symfony/filesystem.git",
                "reference": "d551b38811096d0be9c4691d406991b47c0c630a"
            },
            "dist": {
                "type": "zip",
                "url": "https://api.github.com/repos/symfony/filesystem/zipball/d551b38811096d0be9c4691d406991b47c0c630a",
                "reference": "d551b38811096d0be9c4691d406991b47c0c630a",
                "shasum": ""
            },
            "require": {
                "php": ">=8.2",
                "symfony/polyfill-ctype": "~1.8",
                "symfony/polyfill-mbstring": "~1.8"
            },
            "require-dev": {
                "symfony/process": "^6.4|^7.0|^8.0"
            },
            "type": "library",
            "autoload": {
                "psr-4": {
                    "Symfony\\Component\\Filesystem\\": ""
                },
                "exclude-from-classmap": [
                    "/Tests/"
                ]
            },
            "notification-url": "https://packagist.org/downloads/",
            "license": [
                "MIT"
            ],
            "authors": [
                {
                    "name": "Fabien Potencier",
                    "email": "fabien@symfony.com"
                },
                {
                    "name": "Symfony Community",
                    "homepage": "https://symfony.com/contributors"
                }
            ],
            "description": "Provides basic utilities for the filesystem",
            "homepage": "https://symfony.com",
            "support": {
                "source": "https://github.com/symfony/filesystem/tree/v7.4.0"
            },
            "funding": [
                {
                    "url": "https://symfony.com/sponsor",
                    "type": "custom"
                },
                {
                    "url": "https://github.com/fabpot",
                    "type": "github"
                },
                {
                    "url": "https://github.com/nicolas-grekas",
                    "type": "github"
                },
                {
                    "url": "https://tidelift.com/funding/github/packagist/symfony/symfony",
                    "type": "tidelift"
                }
            ],
            "time": "2025-11-27T13:27:24+00:00"
        },
        {
            "name": "symfony/finder",
            "version": "v7.4.0",
            "source": {
                "type": "git",
                "url": "https://github.com/symfony/finder.git",
                "reference": "340b9ed7320570f319028a2cbec46d40535e94bd"
            },
            "dist": {
                "type": "zip",
                "url": "https://api.github.com/repos/symfony/finder/zipball/340b9ed7320570f319028a2cbec46d40535e94bd",
                "reference": "340b9ed7320570f319028a2cbec46d40535e94bd",
                "shasum": ""
            },
            "require": {
                "php": ">=8.2"
            },
            "require-dev": {
                "symfony/filesystem": "^6.4|^7.0|^8.0"
            },
            "type": "library",
            "autoload": {
                "psr-4": {
                    "Symfony\\Component\\Finder\\": ""
                },
                "exclude-from-classmap": [
                    "/Tests/"
                ]
            },
            "notification-url": "https://packagist.org/downloads/",
            "license": [
                "MIT"
            ],
            "authors": [
                {
                    "name": "Fabien Potencier",
                    "email": "fabien@symfony.com"
                },
                {
                    "name": "Symfony Community",
                    "homepage": "https://symfony.com/contributors"
                }
            ],
            "description": "Finds files and directories via an intuitive fluent interface",
            "homepage": "https://symfony.com",
            "support": {
                "source": "https://github.com/symfony/finder/tree/v7.4.0"
            },
            "funding": [
                {
                    "url": "https://symfony.com/sponsor",
                    "type": "custom"
                },
                {
                    "url": "https://github.com/fabpot",
                    "type": "github"
                },
                {
                    "url": "https://github.com/nicolas-grekas",
                    "type": "github"
                },
                {
                    "url": "https://tidelift.com/funding/github/packagist/symfony/symfony",
                    "type": "tidelift"
                }
            ],
            "time": "2025-11-05T05:42:40+00:00"
        },
        {
            "name": "symfony/http-client",
            "version": "v7.4.1",
            "source": {
                "type": "git",
                "url": "https://github.com/symfony/http-client.git",
                "reference": "26cc224ea7103dda90e9694d9e139a389092d007"
            },
            "dist": {
                "type": "zip",
                "url": "https://api.github.com/repos/symfony/http-client/zipball/26cc224ea7103dda90e9694d9e139a389092d007",
                "reference": "26cc224ea7103dda90e9694d9e139a389092d007",
                "shasum": ""
            },
            "require": {
                "php": ">=8.2",
                "psr/log": "^1|^2|^3",
                "symfony/deprecation-contracts": "^2.5|^3",
                "symfony/http-client-contracts": "~3.4.4|^3.5.2",
                "symfony/polyfill-php83": "^1.29",
                "symfony/service-contracts": "^2.5|^3"
            },
            "conflict": {
                "amphp/amp": "<2.5",
                "amphp/socket": "<1.1",
                "php-http/discovery": "<1.15",
                "symfony/http-foundation": "<6.4"
            },
            "provide": {
                "php-http/async-client-implementation": "*",
                "php-http/client-implementation": "*",
                "psr/http-client-implementation": "1.0",
                "symfony/http-client-implementation": "3.0"
            },
            "require-dev": {
                "amphp/http-client": "^4.2.1|^5.0",
                "amphp/http-tunnel": "^1.0|^2.0",
                "guzzlehttp/promises": "^1.4|^2.0",
                "nyholm/psr7": "^1.0",
                "php-http/httplug": "^1.0|^2.0",
                "psr/http-client": "^1.0",
                "symfony/amphp-http-client-meta": "^1.0|^2.0",
                "symfony/cache": "^6.4|^7.0|^8.0",
                "symfony/dependency-injection": "^6.4|^7.0|^8.0",
                "symfony/http-kernel": "^6.4|^7.0|^8.0",
                "symfony/messenger": "^6.4|^7.0|^8.0",
                "symfony/process": "^6.4|^7.0|^8.0",
                "symfony/rate-limiter": "^6.4|^7.0|^8.0",
                "symfony/stopwatch": "^6.4|^7.0|^8.0"
            },
            "type": "library",
            "autoload": {
                "psr-4": {
                    "Symfony\\Component\\HttpClient\\": ""
                },
                "exclude-from-classmap": [
                    "/Tests/"
                ]
            },
            "notification-url": "https://packagist.org/downloads/",
            "license": [
                "MIT"
            ],
            "authors": [
                {
                    "name": "Nicolas Grekas",
                    "email": "p@tchwork.com"
                },
                {
                    "name": "Symfony Community",
                    "homepage": "https://symfony.com/contributors"
                }
            ],
            "description": "Provides powerful methods to fetch HTTP resources synchronously or asynchronously",
            "homepage": "https://symfony.com",
            "keywords": [
                "http"
            ],
            "support": {
                "source": "https://github.com/symfony/http-client/tree/v7.4.1"
            },
            "funding": [
                {
                    "url": "https://symfony.com/sponsor",
                    "type": "custom"
                },
                {
                    "url": "https://github.com/fabpot",
                    "type": "github"
                },
                {
                    "url": "https://github.com/nicolas-grekas",
                    "type": "github"
                },
                {
                    "url": "https://tidelift.com/funding/github/packagist/symfony/symfony",
                    "type": "tidelift"
                }
            ],
            "time": "2025-12-04T21:12:57+00:00"
        },
        {
            "name": "symfony/http-client-contracts",
            "version": "v3.6.0",
            "source": {
                "type": "git",
                "url": "https://github.com/symfony/http-client-contracts.git",
                "reference": "75d7043853a42837e68111812f4d964b01e5101c"
            },
            "dist": {
                "type": "zip",
                "url": "https://api.github.com/repos/symfony/http-client-contracts/zipball/75d7043853a42837e68111812f4d964b01e5101c",
                "reference": "75d7043853a42837e68111812f4d964b01e5101c",
                "shasum": ""
            },
            "require": {
                "php": ">=8.1"
            },
            "type": "library",
            "extra": {
                "thanks": {
                    "url": "https://github.com/symfony/contracts",
                    "name": "symfony/contracts"
                },
                "branch-alias": {
                    "dev-main": "3.6-dev"
                }
            },
            "autoload": {
                "psr-4": {
                    "Symfony\\Contracts\\HttpClient\\": ""
                },
                "exclude-from-classmap": [
                    "/Test/"
                ]
            },
            "notification-url": "https://packagist.org/downloads/",
            "license": [
                "MIT"
            ],
            "authors": [
                {
                    "name": "Nicolas Grekas",
                    "email": "p@tchwork.com"
                },
                {
                    "name": "Symfony Community",
                    "homepage": "https://symfony.com/contributors"
                }
            ],
            "description": "Generic abstractions related to HTTP clients",
            "homepage": "https://symfony.com",
            "keywords": [
                "abstractions",
                "contracts",
                "decoupling",
                "interfaces",
                "interoperability",
                "standards"
            ],
            "support": {
                "source": "https://github.com/symfony/http-client-contracts/tree/v3.6.0"
            },
            "funding": [
                {
                    "url": "https://symfony.com/sponsor",
                    "type": "custom"
                },
                {
                    "url": "https://github.com/fabpot",
                    "type": "github"
                },
                {
                    "url": "https://tidelift.com/funding/github/packagist/symfony/symfony",
                    "type": "tidelift"
                }
            ],
            "time": "2025-04-29T11:18:49+00:00"
        },
        {
            "name": "symfony/polyfill-ctype",
            "version": "v1.33.0",
            "source": {
                "type": "git",
                "url": "https://github.com/symfony/polyfill-ctype.git",
                "reference": "a3cc8b044a6ea513310cbd48ef7333b384945638"
            },
            "dist": {
                "type": "zip",
                "url": "https://api.github.com/repos/symfony/polyfill-ctype/zipball/a3cc8b044a6ea513310cbd48ef7333b384945638",
                "reference": "a3cc8b044a6ea513310cbd48ef7333b384945638",
                "shasum": ""
            },
            "require": {
                "php": ">=7.2"
            },
            "provide": {
                "ext-ctype": "*"
            },
            "suggest": {
                "ext-ctype": "For best performance"
            },
            "type": "library",
            "extra": {
                "thanks": {
                    "url": "https://github.com/symfony/polyfill",
                    "name": "symfony/polyfill"
                }
            },
            "autoload": {
                "files": [
                    "bootstrap.php"
                ],
                "psr-4": {
                    "Symfony\\Polyfill\\Ctype\\": ""
                }
            },
            "notification-url": "https://packagist.org/downloads/",
            "license": [
                "MIT"
            ],
            "authors": [
                {
                    "name": "Gert de Pagter",
                    "email": "BackEndTea@gmail.com"
                },
                {
                    "name": "Symfony Community",
                    "homepage": "https://symfony.com/contributors"
                }
            ],
            "description": "Symfony polyfill for ctype functions",
            "homepage": "https://symfony.com",
            "keywords": [
                "compatibility",
                "ctype",
                "polyfill",
                "portable"
            ],
            "support": {
                "source": "https://github.com/symfony/polyfill-ctype/tree/v1.33.0"
            },
            "funding": [
                {
                    "url": "https://symfony.com/sponsor",
                    "type": "custom"
                },
                {
                    "url": "https://github.com/fabpot",
                    "type": "github"
                },
                {
                    "url": "https://github.com/nicolas-grekas",
                    "type": "github"
                },
                {
                    "url": "https://tidelift.com/funding/github/packagist/symfony/symfony",
                    "type": "tidelift"
                }
            ],
            "time": "2024-09-09T11:45:10+00:00"
        },
        {
            "name": "symfony/polyfill-intl-grapheme",
            "version": "v1.33.0",
            "source": {
                "type": "git",
                "url": "https://github.com/symfony/polyfill-intl-grapheme.git",
                "reference": "380872130d3a5dd3ace2f4010d95125fde5d5c70"
            },
            "dist": {
                "type": "zip",
                "url": "https://api.github.com/repos/symfony/polyfill-intl-grapheme/zipball/380872130d3a5dd3ace2f4010d95125fde5d5c70",
                "reference": "380872130d3a5dd3ace2f4010d95125fde5d5c70",
                "shasum": ""
            },
            "require": {
                "php": ">=7.2"
            },
            "suggest": {
                "ext-intl": "For best performance"
            },
            "type": "library",
            "extra": {
                "thanks": {
                    "url": "https://github.com/symfony/polyfill",
                    "name": "symfony/polyfill"
                }
            },
            "autoload": {
                "files": [
                    "bootstrap.php"
                ],
                "psr-4": {
                    "Symfony\\Polyfill\\Intl\\Grapheme\\": ""
                }
            },
            "notification-url": "https://packagist.org/downloads/",
            "license": [
                "MIT"
            ],
            "authors": [
                {
                    "name": "Nicolas Grekas",
                    "email": "p@tchwork.com"
                },
                {
                    "name": "Symfony Community",
                    "homepage": "https://symfony.com/contributors"
                }
            ],
            "description": "Symfony polyfill for intl's grapheme_* functions",
            "homepage": "https://symfony.com",
            "keywords": [
                "compatibility",
                "grapheme",
                "intl",
                "polyfill",
                "portable",
                "shim"
            ],
            "support": {
                "source": "https://github.com/symfony/polyfill-intl-grapheme/tree/v1.33.0"
            },
            "funding": [
                {
                    "url": "https://symfony.com/sponsor",
                    "type": "custom"
                },
                {
                    "url": "https://github.com/fabpot",
                    "type": "github"
                },
                {
                    "url": "https://github.com/nicolas-grekas",
                    "type": "github"
                },
                {
                    "url": "https://tidelift.com/funding/github/packagist/symfony/symfony",
                    "type": "tidelift"
                }
            ],
            "time": "2025-06-27T09:58:17+00:00"
        },
        {
            "name": "symfony/polyfill-intl-normalizer",
            "version": "v1.33.0",
            "source": {
                "type": "git",
                "url": "https://github.com/symfony/polyfill-intl-normalizer.git",
                "reference": "3833d7255cc303546435cb650316bff708a1c75c"
            },
            "dist": {
                "type": "zip",
                "url": "https://api.github.com/repos/symfony/polyfill-intl-normalizer/zipball/3833d7255cc303546435cb650316bff708a1c75c",
                "reference": "3833d7255cc303546435cb650316bff708a1c75c",
                "shasum": ""
            },
            "require": {
                "php": ">=7.2"
            },
            "suggest": {
                "ext-intl": "For best performance"
            },
            "type": "library",
            "extra": {
                "thanks": {
                    "url": "https://github.com/symfony/polyfill",
                    "name": "symfony/polyfill"
                }
            },
            "autoload": {
                "files": [
                    "bootstrap.php"
                ],
                "psr-4": {
                    "Symfony\\Polyfill\\Intl\\Normalizer\\": ""
                },
                "classmap": [
                    "Resources/stubs"
                ]
            },
            "notification-url": "https://packagist.org/downloads/",
            "license": [
                "MIT"
            ],
            "authors": [
                {
                    "name": "Nicolas Grekas",
                    "email": "p@tchwork.com"
                },
                {
                    "name": "Symfony Community",
                    "homepage": "https://symfony.com/contributors"
                }
            ],
            "description": "Symfony polyfill for intl's Normalizer class and related functions",
            "homepage": "https://symfony.com",
            "keywords": [
                "compatibility",
                "intl",
                "normalizer",
                "polyfill",
                "portable",
                "shim"
            ],
            "support": {
                "source": "https://github.com/symfony/polyfill-intl-normalizer/tree/v1.33.0"
            },
            "funding": [
                {
                    "url": "https://symfony.com/sponsor",
                    "type": "custom"
                },
                {
                    "url": "https://github.com/fabpot",
                    "type": "github"
                },
                {
                    "url": "https://github.com/nicolas-grekas",
                    "type": "github"
                },
                {
                    "url": "https://tidelift.com/funding/github/packagist/symfony/symfony",
                    "type": "tidelift"
                }
            ],
            "time": "2024-09-09T11:45:10+00:00"
        },
        {
            "name": "symfony/polyfill-mbstring",
            "version": "v1.33.0",
            "source": {
                "type": "git",
                "url": "https://github.com/symfony/polyfill-mbstring.git",
                "reference": "6d857f4d76bd4b343eac26d6b539585d2bc56493"
            },
            "dist": {
                "type": "zip",
                "url": "https://api.github.com/repos/symfony/polyfill-mbstring/zipball/6d857f4d76bd4b343eac26d6b539585d2bc56493",
                "reference": "6d857f4d76bd4b343eac26d6b539585d2bc56493",
                "shasum": ""
            },
            "require": {
                "ext-iconv": "*",
                "php": ">=7.2"
            },
            "provide": {
                "ext-mbstring": "*"
            },
            "suggest": {
                "ext-mbstring": "For best performance"
            },
            "type": "library",
            "extra": {
                "thanks": {
                    "url": "https://github.com/symfony/polyfill",
                    "name": "symfony/polyfill"
                }
            },
            "autoload": {
                "files": [
                    "bootstrap.php"
                ],
                "psr-4": {
                    "Symfony\\Polyfill\\Mbstring\\": ""
                }
            },
            "notification-url": "https://packagist.org/downloads/",
            "license": [
                "MIT"
            ],
            "authors": [
                {
                    "name": "Nicolas Grekas",
                    "email": "p@tchwork.com"
                },
                {
                    "name": "Symfony Community",
                    "homepage": "https://symfony.com/contributors"
                }
            ],
            "description": "Symfony polyfill for the Mbstring extension",
            "homepage": "https://symfony.com",
            "keywords": [
                "compatibility",
                "mbstring",
                "polyfill",
                "portable",
                "shim"
            ],
            "support": {
                "source": "https://github.com/symfony/polyfill-mbstring/tree/v1.33.0"
            },
            "funding": [
                {
                    "url": "https://symfony.com/sponsor",
                    "type": "custom"
                },
                {
                    "url": "https://github.com/fabpot",
                    "type": "github"
                },
                {
                    "url": "https://github.com/nicolas-grekas",
                    "type": "github"
                },
                {
                    "url": "https://tidelift.com/funding/github/packagist/symfony/symfony",
                    "type": "tidelift"
                }
            ],
            "time": "2024-12-23T08:48:59+00:00"
        },
        {
            "name": "symfony/polyfill-php80",
            "version": "v1.33.0",
            "source": {
                "type": "git",
                "url": "https://github.com/symfony/polyfill-php80.git",
                "reference": "0cc9dd0f17f61d8131e7df6b84bd344899fe2608"
            },
            "dist": {
                "type": "zip",
                "url": "https://api.github.com/repos/symfony/polyfill-php80/zipball/0cc9dd0f17f61d8131e7df6b84bd344899fe2608",
                "reference": "0cc9dd0f17f61d8131e7df6b84bd344899fe2608",
                "shasum": ""
            },
            "require": {
                "php": ">=7.2"
            },
            "type": "library",
            "extra": {
                "thanks": {
                    "url": "https://github.com/symfony/polyfill",
                    "name": "symfony/polyfill"
                }
            },
            "autoload": {
                "files": [
                    "bootstrap.php"
                ],
                "psr-4": {
                    "Symfony\\Polyfill\\Php80\\": ""
                },
                "classmap": [
                    "Resources/stubs"
                ]
            },
            "notification-url": "https://packagist.org/downloads/",
            "license": [
                "MIT"
            ],
            "authors": [
                {
                    "name": "Ion Bazan",
                    "email": "ion.bazan@gmail.com"
                },
                {
                    "name": "Nicolas Grekas",
                    "email": "p@tchwork.com"
                },
                {
                    "name": "Symfony Community",
                    "homepage": "https://symfony.com/contributors"
                }
            ],
            "description": "Symfony polyfill backporting some PHP 8.0+ features to lower PHP versions",
            "homepage": "https://symfony.com",
            "keywords": [
                "compatibility",
                "polyfill",
                "portable",
                "shim"
            ],
            "support": {
                "source": "https://github.com/symfony/polyfill-php80/tree/v1.33.0"
            },
            "funding": [
                {
                    "url": "https://symfony.com/sponsor",
                    "type": "custom"
                },
                {
                    "url": "https://github.com/fabpot",
                    "type": "github"
                },
                {
                    "url": "https://github.com/nicolas-grekas",
                    "type": "github"
                },
                {
                    "url": "https://tidelift.com/funding/github/packagist/symfony/symfony",
                    "type": "tidelift"
                }
            ],
            "time": "2025-01-02T08:10:11+00:00"
        },
        {
            "name": "symfony/polyfill-php81",
            "version": "v1.33.0",
            "source": {
                "type": "git",
                "url": "https://github.com/symfony/polyfill-php81.git",
                "reference": "4a4cfc2d253c21a5ad0e53071df248ed48c6ce5c"
            },
            "dist": {
                "type": "zip",
                "url": "https://api.github.com/repos/symfony/polyfill-php81/zipball/4a4cfc2d253c21a5ad0e53071df248ed48c6ce5c",
                "reference": "4a4cfc2d253c21a5ad0e53071df248ed48c6ce5c",
                "shasum": ""
            },
            "require": {
                "php": ">=7.2"
            },
            "type": "library",
            "extra": {
                "thanks": {
                    "url": "https://github.com/symfony/polyfill",
                    "name": "symfony/polyfill"
                }
            },
            "autoload": {
                "files": [
                    "bootstrap.php"
                ],
                "psr-4": {
                    "Symfony\\Polyfill\\Php81\\": ""
                },
                "classmap": [
                    "Resources/stubs"
                ]
            },
            "notification-url": "https://packagist.org/downloads/",
            "license": [
                "MIT"
            ],
            "authors": [
                {
                    "name": "Nicolas Grekas",
                    "email": "p@tchwork.com"
                },
                {
                    "name": "Symfony Community",
                    "homepage": "https://symfony.com/contributors"
                }
            ],
            "description": "Symfony polyfill backporting some PHP 8.1+ features to lower PHP versions",
            "homepage": "https://symfony.com",
            "keywords": [
                "compatibility",
                "polyfill",
                "portable",
                "shim"
            ],
            "support": {
                "source": "https://github.com/symfony/polyfill-php81/tree/v1.33.0"
            },
            "funding": [
                {
                    "url": "https://symfony.com/sponsor",
                    "type": "custom"
                },
                {
                    "url": "https://github.com/fabpot",
                    "type": "github"
                },
                {
                    "url": "https://github.com/nicolas-grekas",
                    "type": "github"
                },
                {
                    "url": "https://tidelift.com/funding/github/packagist/symfony/symfony",
                    "type": "tidelift"
                }
            ],
            "time": "2024-09-09T11:45:10+00:00"
        },
        {
            "name": "symfony/polyfill-php83",
            "version": "v1.33.0",
            "source": {
                "type": "git",
                "url": "https://github.com/symfony/polyfill-php83.git",
                "reference": "17f6f9a6b1735c0f163024d959f700cfbc5155e5"
            },
            "dist": {
                "type": "zip",
                "url": "https://api.github.com/repos/symfony/polyfill-php83/zipball/17f6f9a6b1735c0f163024d959f700cfbc5155e5",
                "reference": "17f6f9a6b1735c0f163024d959f700cfbc5155e5",
                "shasum": ""
            },
            "require": {
                "php": ">=7.2"
            },
            "type": "library",
            "extra": {
                "thanks": {
                    "url": "https://github.com/symfony/polyfill",
                    "name": "symfony/polyfill"
                }
            },
            "autoload": {
                "files": [
                    "bootstrap.php"
                ],
                "psr-4": {
                    "Symfony\\Polyfill\\Php83\\": ""
                },
                "classmap": [
                    "Resources/stubs"
                ]
            },
            "notification-url": "https://packagist.org/downloads/",
            "license": [
                "MIT"
            ],
            "authors": [
                {
                    "name": "Nicolas Grekas",
                    "email": "p@tchwork.com"
                },
                {
                    "name": "Symfony Community",
                    "homepage": "https://symfony.com/contributors"
                }
            ],
            "description": "Symfony polyfill backporting some PHP 8.3+ features to lower PHP versions",
            "homepage": "https://symfony.com",
            "keywords": [
                "compatibility",
                "polyfill",
                "portable",
                "shim"
            ],
            "support": {
                "source": "https://github.com/symfony/polyfill-php83/tree/v1.33.0"
            },
            "funding": [
                {
                    "url": "https://symfony.com/sponsor",
                    "type": "custom"
                },
                {
                    "url": "https://github.com/fabpot",
                    "type": "github"
                },
                {
                    "url": "https://github.com/nicolas-grekas",
                    "type": "github"
                },
                {
                    "url": "https://tidelift.com/funding/github/packagist/symfony/symfony",
                    "type": "tidelift"
                }
            ],
            "time": "2025-07-08T02:45:35+00:00"
        },
        {
            "name": "symfony/process",
            "version": "v7.4.0",
            "source": {
                "type": "git",
                "url": "https://github.com/symfony/process.git",
                "reference": "7ca8dc2d0dcf4882658313aba8be5d9fd01026c8"
            },
            "dist": {
                "type": "zip",
                "url": "https://api.github.com/repos/symfony/process/zipball/7ca8dc2d0dcf4882658313aba8be5d9fd01026c8",
                "reference": "7ca8dc2d0dcf4882658313aba8be5d9fd01026c8",
                "shasum": ""
            },
            "require": {
                "php": ">=8.2"
            },
            "type": "library",
            "autoload": {
                "psr-4": {
                    "Symfony\\Component\\Process\\": ""
                },
                "exclude-from-classmap": [
                    "/Tests/"
                ]
            },
            "notification-url": "https://packagist.org/downloads/",
            "license": [
                "MIT"
            ],
            "authors": [
                {
                    "name": "Fabien Potencier",
                    "email": "fabien@symfony.com"
                },
                {
                    "name": "Symfony Community",
                    "homepage": "https://symfony.com/contributors"
                }
            ],
            "description": "Executes commands in sub-processes",
            "homepage": "https://symfony.com",
            "support": {
                "source": "https://github.com/symfony/process/tree/v7.4.0"
            },
            "funding": [
                {
                    "url": "https://symfony.com/sponsor",
                    "type": "custom"
                },
                {
                    "url": "https://github.com/fabpot",
                    "type": "github"
                },
                {
                    "url": "https://github.com/nicolas-grekas",
                    "type": "github"
                },
                {
                    "url": "https://tidelift.com/funding/github/packagist/symfony/symfony",
                    "type": "tidelift"
                }
            ],
            "time": "2025-10-16T11:21:06+00:00"
        },
        {
            "name": "symfony/service-contracts",
            "version": "v3.6.1",
            "source": {
                "type": "git",
                "url": "https://github.com/symfony/service-contracts.git",
                "reference": "45112560a3ba2d715666a509a0bc9521d10b6c43"
            },
            "dist": {
                "type": "zip",
                "url": "https://api.github.com/repos/symfony/service-contracts/zipball/45112560a3ba2d715666a509a0bc9521d10b6c43",
                "reference": "45112560a3ba2d715666a509a0bc9521d10b6c43",
                "shasum": ""
            },
            "require": {
                "php": ">=8.1",
                "psr/container": "^1.1|^2.0",
                "symfony/deprecation-contracts": "^2.5|^3"
            },
            "conflict": {
                "ext-psr": "<1.1|>=2"
            },
            "type": "library",
            "extra": {
                "thanks": {
                    "url": "https://github.com/symfony/contracts",
                    "name": "symfony/contracts"
                },
                "branch-alias": {
                    "dev-main": "3.6-dev"
                }
            },
            "autoload": {
                "psr-4": {
                    "Symfony\\Contracts\\Service\\": ""
                },
                "exclude-from-classmap": [
                    "/Test/"
                ]
            },
            "notification-url": "https://packagist.org/downloads/",
            "license": [
                "MIT"
            ],
            "authors": [
                {
                    "name": "Nicolas Grekas",
                    "email": "p@tchwork.com"
                },
                {
                    "name": "Symfony Community",
                    "homepage": "https://symfony.com/contributors"
                }
            ],
            "description": "Generic abstractions related to writing services",
            "homepage": "https://symfony.com",
            "keywords": [
                "abstractions",
                "contracts",
                "decoupling",
                "interfaces",
                "interoperability",
                "standards"
            ],
            "support": {
                "source": "https://github.com/symfony/service-contracts/tree/v3.6.1"
            },
            "funding": [
                {
                    "url": "https://symfony.com/sponsor",
                    "type": "custom"
                },
                {
                    "url": "https://github.com/fabpot",
                    "type": "github"
                },
                {
                    "url": "https://github.com/nicolas-grekas",
                    "type": "github"
                },
                {
                    "url": "https://tidelift.com/funding/github/packagist/symfony/symfony",
                    "type": "tidelift"
                }
            ],
            "time": "2025-07-15T11:30:57+00:00"
        },
        {
            "name": "symfony/string",
            "version": "v7.4.0",
            "source": {
                "type": "git",
                "url": "https://github.com/symfony/string.git",
                "reference": "d50e862cb0a0e0886f73ca1f31b865efbb795003"
            },
            "dist": {
                "type": "zip",
                "url": "https://api.github.com/repos/symfony/string/zipball/d50e862cb0a0e0886f73ca1f31b865efbb795003",
                "reference": "d50e862cb0a0e0886f73ca1f31b865efbb795003",
                "shasum": ""
            },
            "require": {
                "php": ">=8.2",
                "symfony/deprecation-contracts": "^2.5|^3.0",
                "symfony/polyfill-ctype": "~1.8",
                "symfony/polyfill-intl-grapheme": "~1.33",
                "symfony/polyfill-intl-normalizer": "~1.0",
                "symfony/polyfill-mbstring": "~1.0"
            },
            "conflict": {
                "symfony/translation-contracts": "<2.5"
            },
            "require-dev": {
                "symfony/emoji": "^7.1|^8.0",
                "symfony/http-client": "^6.4|^7.0|^8.0",
                "symfony/intl": "^6.4|^7.0|^8.0",
                "symfony/translation-contracts": "^2.5|^3.0",
                "symfony/var-exporter": "^6.4|^7.0|^8.0"
            },
            "type": "library",
            "autoload": {
                "files": [
                    "Resources/functions.php"
                ],
                "psr-4": {
                    "Symfony\\Component\\String\\": ""
                },
                "exclude-from-classmap": [
                    "/Tests/"
                ]
            },
            "notification-url": "https://packagist.org/downloads/",
            "license": [
                "MIT"
            ],
            "authors": [
                {
                    "name": "Nicolas Grekas",
                    "email": "p@tchwork.com"
                },
                {
                    "name": "Symfony Community",
                    "homepage": "https://symfony.com/contributors"
                }
            ],
            "description": "Provides an object-oriented API to strings and deals with bytes, UTF-8 code points and grapheme clusters in a unified way",
            "homepage": "https://symfony.com",
            "keywords": [
                "grapheme",
                "i18n",
                "string",
                "unicode",
                "utf-8",
                "utf8"
            ],
            "support": {
                "source": "https://github.com/symfony/string/tree/v7.4.0"
            },
            "funding": [
                {
                    "url": "https://symfony.com/sponsor",
                    "type": "custom"
                },
                {
                    "url": "https://github.com/fabpot",
                    "type": "github"
                },
                {
                    "url": "https://github.com/nicolas-grekas",
                    "type": "github"
                },
                {
                    "url": "https://tidelift.com/funding/github/packagist/symfony/symfony",
                    "type": "tidelift"
                }
            ],
            "time": "2025-11-27T13:27:24+00:00"
        },
        {
            "name": "symfony/var-exporter",
            "version": "v7.4.0",
            "source": {
                "type": "git",
                "url": "https://github.com/symfony/var-exporter.git",
                "reference": "03a60f169c79a28513a78c967316fbc8bf17816f"
            },
            "dist": {
                "type": "zip",
                "url": "https://api.github.com/repos/symfony/var-exporter/zipball/03a60f169c79a28513a78c967316fbc8bf17816f",
                "reference": "03a60f169c79a28513a78c967316fbc8bf17816f",
                "shasum": ""
            },
            "require": {
                "php": ">=8.2",
                "symfony/deprecation-contracts": "^2.5|^3"
            },
            "require-dev": {
                "symfony/property-access": "^6.4|^7.0|^8.0",
                "symfony/serializer": "^6.4|^7.0|^8.0",
                "symfony/var-dumper": "^6.4|^7.0|^8.0"
            },
            "type": "library",
            "autoload": {
                "psr-4": {
                    "Symfony\\Component\\VarExporter\\": ""
                },
                "exclude-from-classmap": [
                    "/Tests/"
                ]
            },
            "notification-url": "https://packagist.org/downloads/",
            "license": [
                "MIT"
            ],
            "authors": [
                {
                    "name": "Nicolas Grekas",
                    "email": "p@tchwork.com"
                },
                {
                    "name": "Symfony Community",
                    "homepage": "https://symfony.com/contributors"
                }
            ],
            "description": "Allows exporting any serializable PHP data structure to plain PHP code",
            "homepage": "https://symfony.com",
            "keywords": [
                "clone",
                "construct",
                "export",
                "hydrate",
                "instantiate",
                "lazy-loading",
                "proxy",
                "serialize"
            ],
            "support": {
                "source": "https://github.com/symfony/var-exporter/tree/v7.4.0"
            },
            "funding": [
                {
                    "url": "https://symfony.com/sponsor",
                    "type": "custom"
                },
                {
                    "url": "https://github.com/fabpot",
                    "type": "github"
                },
                {
                    "url": "https://github.com/nicolas-grekas",
                    "type": "github"
                },
                {
                    "url": "https://tidelift.com/funding/github/packagist/symfony/symfony",
                    "type": "tidelift"
                }
            ],
            "time": "2025-09-11T10:15:23+00:00"
        },
        {
            "name": "symfony/yaml",
            "version": "v7.4.1",
            "source": {
                "type": "git",
                "url": "https://github.com/symfony/yaml.git",
                "reference": "24dd4de28d2e3988b311751ac49e684d783e2345"
            },
            "dist": {
                "type": "zip",
                "url": "https://api.github.com/repos/symfony/yaml/zipball/24dd4de28d2e3988b311751ac49e684d783e2345",
                "reference": "24dd4de28d2e3988b311751ac49e684d783e2345",
                "shasum": ""
            },
            "require": {
                "php": ">=8.2",
                "symfony/deprecation-contracts": "^2.5|^3",
                "symfony/polyfill-ctype": "^1.8"
            },
            "conflict": {
                "symfony/console": "<6.4"
            },
            "require-dev": {
                "symfony/console": "^6.4|^7.0|^8.0"
            },
            "bin": [
                "Resources/bin/yaml-lint"
            ],
            "type": "library",
            "autoload": {
                "psr-4": {
                    "Symfony\\Component\\Yaml\\": ""
                },
                "exclude-from-classmap": [
                    "/Tests/"
                ]
            },
            "notification-url": "https://packagist.org/downloads/",
            "license": [
                "MIT"
            ],
            "authors": [
                {
                    "name": "Fabien Potencier",
                    "email": "fabien@symfony.com"
                },
                {
                    "name": "Symfony Community",
                    "homepage": "https://symfony.com/contributors"
                }
            ],
            "description": "Loads and dumps YAML files",
            "homepage": "https://symfony.com",
            "support": {
                "source": "https://github.com/symfony/yaml/tree/v7.4.1"
            },
            "funding": [
                {
                    "url": "https://symfony.com/sponsor",
                    "type": "custom"
                },
                {
                    "url": "https://github.com/fabpot",
                    "type": "github"
                },
                {
                    "url": "https://github.com/nicolas-grekas",
                    "type": "github"
                },
                {
                    "url": "https://tidelift.com/funding/github/packagist/symfony/symfony",
                    "type": "tidelift"
                }
            ],
            "time": "2025-12-04T18:11:45+00:00"
        },
        {
            "name": "symplify/rule-doc-generator-contracts",
            "version": "11.2.0",
            "source": {
                "type": "git",
                "url": "https://github.com/symplify/rule-doc-generator-contracts.git",
                "reference": "479cfcfd46047f80624aba931d9789e50475b5c6"
            },
            "dist": {
                "type": "zip",
                "url": "https://api.github.com/repos/symplify/rule-doc-generator-contracts/zipball/479cfcfd46047f80624aba931d9789e50475b5c6",
                "reference": "479cfcfd46047f80624aba931d9789e50475b5c6",
                "shasum": ""
            },
            "require": {
                "php": ">=8.1"
            },
            "require-dev": {
                "php-parallel-lint/php-parallel-lint": "^1.3",
                "phpstan/extension-installer": "^1.2",
                "rector/rector": "^0.15.10",
                "symplify/easy-ci": "^11.1",
                "symplify/easy-coding-standard": "^11.1",
                "symplify/easy-testing": "^11.1",
                "symplify/phpstan-extensions": "^11.1",
                "symplify/phpstan-rules": "11.2.3.72",
                "tomasvotruba/unused-public": "^0.0.34"
            },
            "type": "library",
            "extra": {
                "branch-alias": {
                    "dev-main": "11.2-dev"
                }
            },
            "autoload": {
                "psr-4": {
                    "Symplify\\RuleDocGenerator\\": "src"
                }
            },
            "notification-url": "https://packagist.org/downloads/",
            "license": [
                "MIT"
            ],
            "description": "Contracts for production code of RuleDocGenerator",
            "support": {
                "source": "https://github.com/symplify/rule-doc-generator-contracts/tree/11.2.0"
            },
            "funding": [
                {
                    "url": "https://www.paypal.me/rectorphp",
                    "type": "custom"
                },
                {
                    "url": "https://github.com/tomasvotruba",
                    "type": "github"
                }
            ],
            "time": "2024-03-18T22:02:54+00:00"
        },
        {
            "name": "tivie/htaccess-parser",
            "version": "0.4.0",
            "source": {
                "type": "git",
                "url": "https://github.com/tivie/php-htaccess-parser.git",
                "reference": "0b6252a36b8ac0586306fd2db3dac78985c48589"
            },
            "dist": {
                "type": "zip",
                "url": "https://api.github.com/repos/tivie/php-htaccess-parser/zipball/0b6252a36b8ac0586306fd2db3dac78985c48589",
                "reference": "0b6252a36b8ac0586306fd2db3dac78985c48589",
                "shasum": ""
            },
            "require": {
                "php": ">=8.0.0"
            },
            "require-dev": {
                "phpunit/phpunit": "^11.0.6"
            },
            "type": "library",
            "autoload": {
                "psr-4": {
                    "Tivie\\HtaccessParser\\": "src/"
                }
            },
            "notification-url": "https://packagist.org/downloads/",
            "license": [
                "Apache-2.0"
            ],
            "authors": [
                {
                    "name": "Estevão Soares dos Santos",
                    "email": "estevao@soares-dos-santos.com"
                }
            ],
            "description": "A .htaccess parser and validator implemented in PHP",
            "homepage": "https://github.com/tivie/php-htaccess-parser",
            "keywords": [
                ".htaccess",
                "htaccess"
            ],
            "support": {
                "issues": "https://github.com/tivie/php-htaccess-parser/issues",
                "source": "https://github.com/tivie/php-htaccess-parser/tree/0.4.0"
            },
            "time": "2025-08-13T07:38:02+00:00"
        },
        {
            "name": "twig/twig",
            "version": "v3.22.2",
            "source": {
                "type": "git",
                "url": "https://github.com/twigphp/Twig.git",
                "reference": "946ddeafa3c9f4ce279d1f34051af041db0e16f2"
            },
            "dist": {
                "type": "zip",
                "url": "https://api.github.com/repos/twigphp/Twig/zipball/946ddeafa3c9f4ce279d1f34051af041db0e16f2",
                "reference": "946ddeafa3c9f4ce279d1f34051af041db0e16f2",
                "shasum": ""
            },
            "require": {
                "php": ">=8.1.0",
                "symfony/deprecation-contracts": "^2.5|^3",
                "symfony/polyfill-ctype": "^1.8",
                "symfony/polyfill-mbstring": "^1.3"
            },
            "require-dev": {
                "phpstan/phpstan": "^2.0",
                "psr/container": "^1.0|^2.0",
                "symfony/phpunit-bridge": "^5.4.9|^6.4|^7.0"
            },
            "type": "library",
            "autoload": {
                "files": [
                    "src/Resources/core.php",
                    "src/Resources/debug.php",
                    "src/Resources/escaper.php",
                    "src/Resources/string_loader.php"
                ],
                "psr-4": {
                    "Twig\\": "src/"
                }
            },
            "notification-url": "https://packagist.org/downloads/",
            "license": [
                "BSD-3-Clause"
            ],
            "authors": [
                {
                    "name": "Fabien Potencier",
                    "email": "fabien@symfony.com",
                    "homepage": "http://fabien.potencier.org",
                    "role": "Lead Developer"
                },
                {
                    "name": "Twig Team",
                    "role": "Contributors"
                },
                {
                    "name": "Armin Ronacher",
                    "email": "armin.ronacher@active-4.com",
                    "role": "Project Founder"
                }
            ],
            "description": "Twig, the flexible, fast, and secure template language for PHP",
            "homepage": "https://twig.symfony.com",
            "keywords": [
                "templating"
            ],
            "support": {
                "issues": "https://github.com/twigphp/Twig/issues",
                "source": "https://github.com/twigphp/Twig/tree/v3.22.2"
            },
            "funding": [
                {
                    "url": "https://github.com/fabpot",
                    "type": "github"
                },
                {
                    "url": "https://tidelift.com/funding/github/packagist/twig/twig",
                    "type": "tidelift"
                }
            ],
            "time": "2025-12-14T11:28:47+00:00"
        },
        {
            "name": "webmozart/assert",
            "version": "1.12.1",
            "source": {
                "type": "git",
                "url": "https://github.com/webmozarts/assert.git",
                "reference": "9be6926d8b485f55b9229203f962b51ed377ba68"
            },
            "dist": {
                "type": "zip",
                "url": "https://api.github.com/repos/webmozarts/assert/zipball/9be6926d8b485f55b9229203f962b51ed377ba68",
                "reference": "9be6926d8b485f55b9229203f962b51ed377ba68",
                "shasum": ""
            },
            "require": {
                "ext-ctype": "*",
                "ext-date": "*",
                "ext-filter": "*",
                "php": "^7.2 || ^8.0"
            },
            "suggest": {
                "ext-intl": "",
                "ext-simplexml": "",
                "ext-spl": ""
            },
            "type": "library",
            "extra": {
                "branch-alias": {
                    "dev-master": "1.10-dev"
                }
            },
            "autoload": {
                "psr-4": {
                    "Webmozart\\Assert\\": "src/"
                }
            },
            "notification-url": "https://packagist.org/downloads/",
            "license": [
                "MIT"
            ],
            "authors": [
                {
                    "name": "Bernhard Schussek",
                    "email": "bschussek@gmail.com"
                }
            ],
            "description": "Assertions to validate method input/output with nice error messages.",
            "keywords": [
                "assert",
                "check",
                "validate"
            ],
            "support": {
                "issues": "https://github.com/webmozarts/assert/issues",
                "source": "https://github.com/webmozarts/assert/tree/1.12.1"
            },
            "time": "2025-10-29T15:56:20+00:00"
        }
    ],
    "packages-dev": [
        {
            "name": "armin/editorconfig-cli",
            "version": "2.2.1",
            "source": {
                "type": "git",
                "url": "https://github.com/a-r-m-i-n/editorconfig-cli.git",
                "reference": "bf83ae440cdf4efd5e5705f01ca1cf39c8051dfa"
            },
            "dist": {
                "type": "zip",
                "url": "https://api.github.com/repos/a-r-m-i-n/editorconfig-cli/zipball/bf83ae440cdf4efd5e5705f01ca1cf39c8051dfa",
                "reference": "bf83ae440cdf4efd5e5705f01ca1cf39c8051dfa",
                "shasum": ""
            },
            "require": {
                "ext-iconv": "*",
                "ext-json": "*",
                "idiosyncratic/editorconfig": "^0.1.1",
                "php": "^8.2",
                "symfony/console": "^5 || ^6 || ^7 || ^8",
                "symfony/finder": "^5 || ^6 || ^7 || ^8",
                "symfony/mime": "^5 || ^6 || ^7 || ^8"
            },
            "require-dev": {
                "friendsofphp/php-cs-fixer": "^3.90.0",
                "jangregor/phpstan-prophecy": "^2.2.0",
                "phpstan/phpstan": "^2.1.32",
                "phpunit/phpunit": "^10.5.58",
                "seld/phar-utils": "^1.2.1"
            },
            "bin": [
                "bin/ec"
            ],
            "type": "library",
            "autoload": {
                "psr-4": {
                    "Armin\\EditorconfigCli\\": "src"
                }
            },
            "notification-url": "https://packagist.org/downloads/",
            "license": [
                "MIT"
            ],
            "authors": [
                {
                    "name": "Armin Vieweg",
                    "email": "info@v.ieweg.de",
                    "homepage": "https://v.ieweg.de"
                }
            ],
            "description": "EditorConfigCLI is a free CLI tool (written in PHP) to validate and auto-fix text files based on given .editorconfig declarations.",
            "homepage": "https://github.com/a-r-m-i-n/editorconfig-cli",
            "support": {
                "issues": "https://github.com/a-r-m-i-n/editorconfig-cli/issues",
                "source": "https://github.com/a-r-m-i-n/editorconfig-cli"
            },
            "time": "2025-11-29T14:44:26+00:00"
        },
        {
            "name": "clue/ndjson-react",
            "version": "v1.3.0",
            "source": {
                "type": "git",
                "url": "https://github.com/clue/reactphp-ndjson.git",
                "reference": "392dc165fce93b5bb5c637b67e59619223c931b0"
            },
            "dist": {
                "type": "zip",
                "url": "https://api.github.com/repos/clue/reactphp-ndjson/zipball/392dc165fce93b5bb5c637b67e59619223c931b0",
                "reference": "392dc165fce93b5bb5c637b67e59619223c931b0",
                "shasum": ""
            },
            "require": {
                "php": ">=5.3",
                "react/stream": "^1.2"
            },
            "require-dev": {
                "phpunit/phpunit": "^9.5 || ^5.7 || ^4.8.35",
                "react/event-loop": "^1.2"
            },
            "type": "library",
            "autoload": {
                "psr-4": {
                    "Clue\\React\\NDJson\\": "src/"
                }
            },
            "notification-url": "https://packagist.org/downloads/",
            "license": [
                "MIT"
            ],
            "authors": [
                {
                    "name": "Christian Lück",
                    "email": "christian@clue.engineering"
                }
            ],
            "description": "Streaming newline-delimited JSON (NDJSON) parser and encoder for ReactPHP.",
            "homepage": "https://github.com/clue/reactphp-ndjson",
            "keywords": [
                "NDJSON",
                "json",
                "jsonlines",
                "newline",
                "reactphp",
                "streaming"
            ],
            "support": {
                "issues": "https://github.com/clue/reactphp-ndjson/issues",
                "source": "https://github.com/clue/reactphp-ndjson/tree/v1.3.0"
            },
            "funding": [
                {
                    "url": "https://clue.engineering/support",
                    "type": "custom"
                },
                {
                    "url": "https://github.com/clue",
                    "type": "github"
                }
            ],
            "time": "2022-12-23T10:58:28+00:00"
        },
        {
            "name": "composer/pcre",
            "version": "3.3.2",
            "source": {
                "type": "git",
                "url": "https://github.com/composer/pcre.git",
                "reference": "b2bed4734f0cc156ee1fe9c0da2550420d99a21e"
            },
            "dist": {
                "type": "zip",
                "url": "https://api.github.com/repos/composer/pcre/zipball/b2bed4734f0cc156ee1fe9c0da2550420d99a21e",
                "reference": "b2bed4734f0cc156ee1fe9c0da2550420d99a21e",
                "shasum": ""
            },
            "require": {
                "php": "^7.4 || ^8.0"
            },
            "conflict": {
                "phpstan/phpstan": "<1.11.10"
            },
            "require-dev": {
                "phpstan/phpstan": "^1.12 || ^2",
                "phpstan/phpstan-strict-rules": "^1 || ^2",
                "phpunit/phpunit": "^8 || ^9"
            },
            "type": "library",
            "extra": {
                "phpstan": {
                    "includes": [
                        "extension.neon"
                    ]
                },
                "branch-alias": {
                    "dev-main": "3.x-dev"
                }
            },
            "autoload": {
                "psr-4": {
                    "Composer\\Pcre\\": "src"
                }
            },
            "notification-url": "https://packagist.org/downloads/",
            "license": [
                "MIT"
            ],
            "authors": [
                {
                    "name": "Jordi Boggiano",
                    "email": "j.boggiano@seld.be",
                    "homepage": "http://seld.be"
                }
            ],
            "description": "PCRE wrapping library that offers type-safe preg_* replacements.",
            "keywords": [
                "PCRE",
                "preg",
                "regex",
                "regular expression"
            ],
            "support": {
                "issues": "https://github.com/composer/pcre/issues",
                "source": "https://github.com/composer/pcre/tree/3.3.2"
            },
            "funding": [
                {
                    "url": "https://packagist.com",
                    "type": "custom"
                },
                {
                    "url": "https://github.com/composer",
                    "type": "github"
                },
                {
                    "url": "https://tidelift.com/funding/github/packagist/composer/composer",
                    "type": "tidelift"
                }
            ],
            "time": "2024-11-12T16:29:46+00:00"
        },
        {
            "name": "composer/spdx-licenses",
            "version": "1.5.9",
            "source": {
                "type": "git",
                "url": "https://github.com/composer/spdx-licenses.git",
                "reference": "edf364cefe8c43501e21e88110aac10b284c3c9f"
            },
            "dist": {
                "type": "zip",
                "url": "https://api.github.com/repos/composer/spdx-licenses/zipball/edf364cefe8c43501e21e88110aac10b284c3c9f",
                "reference": "edf364cefe8c43501e21e88110aac10b284c3c9f",
                "shasum": ""
            },
            "require": {
                "php": "^5.3.2 || ^7.0 || ^8.0"
            },
            "require-dev": {
                "phpstan/phpstan": "^1.11",
                "symfony/phpunit-bridge": "^3 || ^7"
            },
            "type": "library",
            "extra": {
                "branch-alias": {
                    "dev-main": "1.x-dev"
                }
            },
            "autoload": {
                "psr-4": {
                    "Composer\\Spdx\\": "src"
                }
            },
            "notification-url": "https://packagist.org/downloads/",
            "license": [
                "MIT"
            ],
            "authors": [
                {
                    "name": "Nils Adermann",
                    "email": "naderman@naderman.de",
                    "homepage": "http://www.naderman.de"
                },
                {
                    "name": "Jordi Boggiano",
                    "email": "j.boggiano@seld.be",
                    "homepage": "http://seld.be"
                },
                {
                    "name": "Rob Bast",
                    "email": "rob.bast@gmail.com",
                    "homepage": "http://robbast.nl"
                }
            ],
            "description": "SPDX licenses list and validation library.",
            "keywords": [
                "license",
                "spdx",
                "validator"
            ],
            "support": {
                "irc": "ircs://irc.libera.chat:6697/composer",
                "issues": "https://github.com/composer/spdx-licenses/issues",
                "source": "https://github.com/composer/spdx-licenses/tree/1.5.9"
            },
            "funding": [
                {
                    "url": "https://packagist.com",
                    "type": "custom"
                },
                {
                    "url": "https://github.com/composer",
                    "type": "github"
                },
                {
                    "url": "https://tidelift.com/funding/github/packagist/composer/composer",
                    "type": "tidelift"
                }
            ],
            "time": "2025-05-12T21:07:07+00:00"
        },
        {
            "name": "composer/xdebug-handler",
            "version": "3.0.5",
            "source": {
                "type": "git",
                "url": "https://github.com/composer/xdebug-handler.git",
                "reference": "6c1925561632e83d60a44492e0b344cf48ab85ef"
            },
            "dist": {
                "type": "zip",
                "url": "https://api.github.com/repos/composer/xdebug-handler/zipball/6c1925561632e83d60a44492e0b344cf48ab85ef",
                "reference": "6c1925561632e83d60a44492e0b344cf48ab85ef",
                "shasum": ""
            },
            "require": {
                "composer/pcre": "^1 || ^2 || ^3",
                "php": "^7.2.5 || ^8.0",
                "psr/log": "^1 || ^2 || ^3"
            },
            "require-dev": {
                "phpstan/phpstan": "^1.0",
                "phpstan/phpstan-strict-rules": "^1.1",
                "phpunit/phpunit": "^8.5 || ^9.6 || ^10.5"
            },
            "type": "library",
            "autoload": {
                "psr-4": {
                    "Composer\\XdebugHandler\\": "src"
                }
            },
            "notification-url": "https://packagist.org/downloads/",
            "license": [
                "MIT"
            ],
            "authors": [
                {
                    "name": "John Stevenson",
                    "email": "john-stevenson@blueyonder.co.uk"
                }
            ],
            "description": "Restarts a process without Xdebug.",
            "keywords": [
                "Xdebug",
                "performance"
            ],
            "support": {
                "irc": "ircs://irc.libera.chat:6697/composer",
                "issues": "https://github.com/composer/xdebug-handler/issues",
                "source": "https://github.com/composer/xdebug-handler/tree/3.0.5"
            },
            "funding": [
                {
                    "url": "https://packagist.com",
                    "type": "custom"
                },
                {
                    "url": "https://github.com/composer",
                    "type": "github"
                },
                {
                    "url": "https://tidelift.com/funding/github/packagist/composer/composer",
                    "type": "tidelift"
                }
            ],
            "time": "2024-05-06T16:37:16+00:00"
        },
        {
            "name": "cyclonedx/cyclonedx-library",
            "version": "v3.9.0",
            "source": {
                "type": "git",
                "url": "https://github.com/CycloneDX/cyclonedx-php-library.git",
                "reference": "0301e2c16ede56d0377626f581e5fab98ec987a3"
            },
            "dist": {
                "type": "zip",
                "url": "https://api.github.com/repos/CycloneDX/cyclonedx-php-library/zipball/0301e2c16ede56d0377626f581e5fab98ec987a3",
                "reference": "0301e2c16ede56d0377626f581e5fab98ec987a3",
                "shasum": ""
            },
            "require": {
                "composer/spdx-licenses": "^1.5",
                "ext-dom": "*",
                "ext-json": "*",
                "ext-libxml": "*",
                "opis/json-schema": "^2.0",
                "package-url/packageurl-php": "^1.0",
                "php": "^8.1"
            },
            "require-dev": {
                "ext-simplexml": "*",
                "roave/security-advisories": "dev-latest"
            },
            "type": "library",
            "extra": {
                "branch-alias": {
                    "dev-master": "3.x-dev"
                },
                "composer-normalize": {
                    "indent-size": 4,
                    "indent-style": "space"
                }
            },
            "autoload": {
                "psr-4": {
                    "CycloneDX\\Core\\": "src/Core/",
                    "CycloneDX\\Contrib\\": "src/Contrib/"
                }
            },
            "notification-url": "https://packagist.org/downloads/",
            "license": [
                "Apache-2.0"
            ],
            "authors": [
                {
                    "name": "Jan Kowalleck",
                    "email": "jan.kowalleck@gmail.com",
                    "homepage": "https://github.com/jkowalleck"
                }
            ],
            "description": "Work with CycloneDX documents.",
            "homepage": "https://github.com/CycloneDX/cyclonedx-php-library/#readme",
            "keywords": [
                "CycloneDX",
                "HBOM",
                "OBOM",
                "SBOM",
                "SaaSBOM",
                "bill-of-materials",
                "bom",
                "models",
                "normalizer",
                "owasp",
                "package-url",
                "purl",
                "serializer",
                "software-bill-of-materials",
                "spdx",
                "validator",
                "vdr",
                "vex"
            ],
            "support": {
                "docs": "https://cyclonedx-php-library.readthedocs.io",
                "issues": "https://github.com/CycloneDX/cyclonedx-php-library/issues",
                "source": "https://github.com/CycloneDX/cyclonedx-php-library/"
            },
            "funding": [
                {
                    "url": "https://owasp.org/donate/?reponame=www-project-cyclonedx&title=OWASP+CycloneDX",
                    "type": "other"
                }
            ],
            "time": "2025-12-02T10:32:20+00:00"
        },
        {
            "name": "cyclonedx/cyclonedx-php-composer",
            "version": "v5.3.0",
            "source": {
                "type": "git",
                "url": "https://github.com/CycloneDX/cyclonedx-php-composer.git",
                "reference": "50b6a15ba3a07dda1d2f9b6314c7894005bdd133"
            },
            "dist": {
                "type": "zip",
                "url": "https://api.github.com/repos/CycloneDX/cyclonedx-php-composer/zipball/50b6a15ba3a07dda1d2f9b6314c7894005bdd133",
                "reference": "50b6a15ba3a07dda1d2f9b6314c7894005bdd133",
                "shasum": ""
            },
            "require": {
                "composer-plugin-api": "^2.3",
                "cyclonedx/cyclonedx-library": "^3.3",
                "package-url/packageurl-php": "^1.0",
                "php": "^8.1"
            },
            "require-dev": {
                "composer/composer": "^2.3.0",
                "roave/security-advisories": "dev-latest"
            },
            "type": "composer-plugin",
            "extra": {
                "class": "CycloneDX\\Composer\\Plugin",
                "branch-alias": {
                    "dev-master": "5.x-dev"
                },
                "composer-normalize": {
                    "indent-size": 4,
                    "indent-style": "space"
                }
            },
            "autoload": {
                "psr-4": {
                    "CycloneDX\\Composer\\": "src/"
                }
            },
            "notification-url": "https://packagist.org/downloads/",
            "license": [
                "Apache-2.0"
            ],
            "authors": [
                {
                    "name": "Jan Kowalleck",
                    "email": "jan.kowalleck@gmail.com",
                    "homepage": "https://github.com/jkowalleck"
                }
            ],
            "description": "Creates CycloneDX Software Bill-of-Materials (SBOM) from PHP Composer projects",
            "homepage": "https://github.com/CycloneDX/cyclonedx-php-composer/#readme",
            "keywords": [
                "CycloneDX",
                "SBOM",
                "bill-of-materials",
                "bom",
                "composer",
                "package-url",
                "purl",
                "software-bill-of-materials",
                "spdx"
            ],
            "support": {
                "issues": "https://github.com/CycloneDX/cyclonedx-php-composer/issues",
                "source": "https://github.com/CycloneDX/cyclonedx-php-composer/"
            },
            "funding": [
                {
                    "url": "https://owasp.org/donate/?reponame=www-project-cyclonedx&title=OWASP+CycloneDX",
                    "type": "other"
                }
            ],
            "time": "2025-10-27T08:23:15+00:00"
        },
        {
            "name": "ergebnis/composer-normalize",
            "version": "2.48.2",
            "source": {
                "type": "git",
                "url": "https://github.com/ergebnis/composer-normalize.git",
                "reference": "86dc9731b8320f49e9be9ad6d8e4de9b8b0e9b8b"
            },
            "dist": {
                "type": "zip",
                "url": "https://api.github.com/repos/ergebnis/composer-normalize/zipball/86dc9731b8320f49e9be9ad6d8e4de9b8b0e9b8b",
                "reference": "86dc9731b8320f49e9be9ad6d8e4de9b8b0e9b8b",
                "shasum": ""
            },
            "require": {
                "composer-plugin-api": "^2.0.0",
                "ergebnis/json": "^1.4.0",
                "ergebnis/json-normalizer": "^4.9.0",
                "ergebnis/json-printer": "^3.7.0",
                "ext-json": "*",
                "justinrainbow/json-schema": "^5.2.12 || ^6.0.0",
                "localheinz/diff": "^1.3.0",
                "php": "~7.4.0 || ~8.0.0 || ~8.1.0 || ~8.2.0 || ~8.3.0 || ~8.4.0 || ~8.5.0"
            },
            "require-dev": {
                "composer/composer": "^2.8.3",
                "ergebnis/license": "^2.7.0",
                "ergebnis/php-cs-fixer-config": "^6.53.0",
                "ergebnis/phpstan-rules": "^2.11.0",
                "ergebnis/phpunit-slow-test-detector": "^2.20.0",
                "fakerphp/faker": "^1.24.1",
                "infection/infection": "~0.26.6",
                "phpstan/extension-installer": "^1.4.3",
                "phpstan/phpstan": "^2.1.17",
                "phpstan/phpstan-deprecation-rules": "^2.0.3",
                "phpstan/phpstan-phpunit": "^2.0.7",
                "phpstan/phpstan-strict-rules": "^2.0.6",
                "phpunit/phpunit": "^9.6.20",
                "rector/rector": "^2.1.4",
                "symfony/filesystem": "^5.4.41"
            },
            "type": "composer-plugin",
            "extra": {
                "class": "Ergebnis\\Composer\\Normalize\\NormalizePlugin",
                "branch-alias": {
                    "dev-main": "2.49-dev"
                },
                "plugin-optional": true,
                "composer-normalize": {
                    "indent-size": 2,
                    "indent-style": "space"
                }
            },
            "autoload": {
                "psr-4": {
                    "Ergebnis\\Composer\\Normalize\\": "src/"
                }
            },
            "notification-url": "https://packagist.org/downloads/",
            "license": [
                "MIT"
            ],
            "authors": [
                {
                    "name": "Andreas Möller",
                    "email": "am@localheinz.com",
                    "homepage": "https://localheinz.com"
                }
            ],
            "description": "Provides a composer plugin for normalizing composer.json.",
            "homepage": "https://github.com/ergebnis/composer-normalize",
            "keywords": [
                "composer",
                "normalize",
                "normalizer",
                "plugin"
            ],
            "support": {
                "issues": "https://github.com/ergebnis/composer-normalize/issues",
                "security": "https://github.com/ergebnis/composer-normalize/blob/main/.github/SECURITY.md",
                "source": "https://github.com/ergebnis/composer-normalize"
            },
            "time": "2025-09-06T11:42:34+00:00"
        },
        {
            "name": "ergebnis/json",
            "version": "1.6.0",
            "source": {
                "type": "git",
                "url": "https://github.com/ergebnis/json.git",
                "reference": "7b56d2b5d9e897e75b43e2e753075a0904c921b1"
            },
            "dist": {
                "type": "zip",
                "url": "https://api.github.com/repos/ergebnis/json/zipball/7b56d2b5d9e897e75b43e2e753075a0904c921b1",
                "reference": "7b56d2b5d9e897e75b43e2e753075a0904c921b1",
                "shasum": ""
            },
            "require": {
                "ext-json": "*",
                "php": "~7.4.0 || ~8.0.0 || ~8.1.0 || ~8.2.0 || ~8.3.0 || ~8.4.0 || ~8.5.0"
            },
            "require-dev": {
                "ergebnis/composer-normalize": "^2.44.0",
                "ergebnis/data-provider": "^3.3.0",
                "ergebnis/license": "^2.5.0",
                "ergebnis/php-cs-fixer-config": "^6.37.0",
                "ergebnis/phpstan-rules": "^2.11.0",
                "ergebnis/phpunit-slow-test-detector": "^2.16.1",
                "fakerphp/faker": "^1.24.0",
                "infection/infection": "~0.26.6",
                "phpstan/extension-installer": "^1.4.3",
                "phpstan/phpstan": "^2.1.22",
                "phpstan/phpstan-deprecation-rules": "^2.0.3",
                "phpstan/phpstan-phpunit": "^2.0.7",
                "phpstan/phpstan-strict-rules": "^2.0.6",
                "phpunit/phpunit": "^9.6.24",
                "rector/rector": "^2.1.4"
            },
            "type": "library",
            "extra": {
                "branch-alias": {
                    "dev-main": "1.7-dev"
                },
                "composer-normalize": {
                    "indent-size": 2,
                    "indent-style": "space"
                }
            },
            "autoload": {
                "psr-4": {
                    "Ergebnis\\Json\\": "src/"
                }
            },
            "notification-url": "https://packagist.org/downloads/",
            "license": [
                "MIT"
            ],
            "authors": [
                {
                    "name": "Andreas Möller",
                    "email": "am@localheinz.com",
                    "homepage": "https://localheinz.com"
                }
            ],
            "description": "Provides a Json value object for representing a valid JSON string.",
            "homepage": "https://github.com/ergebnis/json",
            "keywords": [
                "json"
            ],
            "support": {
                "issues": "https://github.com/ergebnis/json/issues",
                "security": "https://github.com/ergebnis/json/blob/main/.github/SECURITY.md",
                "source": "https://github.com/ergebnis/json"
            },
            "time": "2025-09-06T09:08:45+00:00"
        },
        {
            "name": "ergebnis/json-normalizer",
            "version": "4.10.1",
            "source": {
                "type": "git",
                "url": "https://github.com/ergebnis/json-normalizer.git",
                "reference": "77961faf2c651c3f05977b53c6c68e8434febf62"
            },
            "dist": {
                "type": "zip",
                "url": "https://api.github.com/repos/ergebnis/json-normalizer/zipball/77961faf2c651c3f05977b53c6c68e8434febf62",
                "reference": "77961faf2c651c3f05977b53c6c68e8434febf62",
                "shasum": ""
            },
            "require": {
                "ergebnis/json": "^1.2.0",
                "ergebnis/json-pointer": "^3.4.0",
                "ergebnis/json-printer": "^3.5.0",
                "ergebnis/json-schema-validator": "^4.2.0",
                "ext-json": "*",
                "justinrainbow/json-schema": "^5.2.12 || ^6.0.0",
                "php": "~7.4.0 || ~8.0.0 || ~8.1.0 || ~8.2.0 || ~8.3.0 || ~8.4.0 || ~8.5.0"
            },
            "require-dev": {
                "composer/semver": "^3.4.3",
                "ergebnis/composer-normalize": "^2.44.0",
                "ergebnis/data-provider": "^3.3.0",
                "ergebnis/license": "^2.5.0",
                "ergebnis/php-cs-fixer-config": "^6.37.0",
                "ergebnis/phpunit-slow-test-detector": "^2.16.1",
                "fakerphp/faker": "^1.24.0",
                "infection/infection": "~0.26.6",
                "phpstan/extension-installer": "^1.4.3",
                "phpstan/phpstan": "^1.12.10",
                "phpstan/phpstan-deprecation-rules": "^1.2.1",
                "phpstan/phpstan-phpunit": "^1.4.0",
                "phpstan/phpstan-strict-rules": "^1.6.1",
                "phpunit/phpunit": "^9.6.19",
                "rector/rector": "^1.2.10"
            },
            "suggest": {
                "composer/semver": "If you want to use ComposerJsonNormalizer or VersionConstraintNormalizer"
            },
            "type": "library",
            "extra": {
                "branch-alias": {
                    "dev-main": "4.11-dev"
                },
                "composer-normalize": {
                    "indent-size": 2,
                    "indent-style": "space"
                }
            },
            "autoload": {
                "psr-4": {
                    "Ergebnis\\Json\\Normalizer\\": "src/"
                }
            },
            "notification-url": "https://packagist.org/downloads/",
            "license": [
                "MIT"
            ],
            "authors": [
                {
                    "name": "Andreas Möller",
                    "email": "am@localheinz.com",
                    "homepage": "https://localheinz.com"
                }
            ],
            "description": "Provides generic and vendor-specific normalizers for normalizing JSON documents.",
            "homepage": "https://github.com/ergebnis/json-normalizer",
            "keywords": [
                "json",
                "normalizer"
            ],
            "support": {
                "issues": "https://github.com/ergebnis/json-normalizer/issues",
                "security": "https://github.com/ergebnis/json-normalizer/blob/main/.github/SECURITY.md",
                "source": "https://github.com/ergebnis/json-normalizer"
            },
            "time": "2025-09-06T09:18:13+00:00"
        },
        {
            "name": "ergebnis/json-pointer",
            "version": "3.7.1",
            "source": {
                "type": "git",
                "url": "https://github.com/ergebnis/json-pointer.git",
                "reference": "43bef355184e9542635e35dd2705910a3df4c236"
            },
            "dist": {
                "type": "zip",
                "url": "https://api.github.com/repos/ergebnis/json-pointer/zipball/43bef355184e9542635e35dd2705910a3df4c236",
                "reference": "43bef355184e9542635e35dd2705910a3df4c236",
                "shasum": ""
            },
            "require": {
                "php": "~7.4.0 || ~8.0.0 || ~8.1.0 || ~8.2.0 || ~8.3.0 || ~8.4.0 || ~8.5.0"
            },
            "require-dev": {
                "ergebnis/composer-normalize": "^2.43.0",
                "ergebnis/data-provider": "^3.2.0",
                "ergebnis/license": "^2.4.0",
                "ergebnis/php-cs-fixer-config": "^6.32.0",
                "ergebnis/phpunit-slow-test-detector": "^2.15.0",
                "fakerphp/faker": "^1.23.1",
                "infection/infection": "~0.26.6",
                "phpstan/extension-installer": "^1.4.3",
                "phpstan/phpstan": "^1.12.10",
                "phpstan/phpstan-deprecation-rules": "^1.2.1",
                "phpstan/phpstan-phpunit": "^1.4.0",
                "phpstan/phpstan-strict-rules": "^1.6.1",
                "phpunit/phpunit": "^9.6.19",
                "rector/rector": "^1.2.10"
            },
            "type": "library",
            "extra": {
                "branch-alias": {
                    "dev-main": "3.8-dev"
                },
                "composer-normalize": {
                    "indent-size": 2,
                    "indent-style": "space"
                }
            },
            "autoload": {
                "psr-4": {
                    "Ergebnis\\Json\\Pointer\\": "src/"
                }
            },
            "notification-url": "https://packagist.org/downloads/",
            "license": [
                "MIT"
            ],
            "authors": [
                {
                    "name": "Andreas Möller",
                    "email": "am@localheinz.com",
                    "homepage": "https://localheinz.com"
                }
            ],
            "description": "Provides an abstraction of a JSON pointer.",
            "homepage": "https://github.com/ergebnis/json-pointer",
            "keywords": [
                "RFC6901",
                "json",
                "pointer"
            ],
            "support": {
                "issues": "https://github.com/ergebnis/json-pointer/issues",
                "security": "https://github.com/ergebnis/json-pointer/blob/main/.github/SECURITY.md",
                "source": "https://github.com/ergebnis/json-pointer"
            },
            "time": "2025-09-06T09:28:19+00:00"
        },
        {
            "name": "ergebnis/json-printer",
            "version": "3.8.1",
            "source": {
                "type": "git",
                "url": "https://github.com/ergebnis/json-printer.git",
                "reference": "211d73fc7ec6daf98568ee6ed6e6d133dee8503e"
            },
            "dist": {
                "type": "zip",
                "url": "https://api.github.com/repos/ergebnis/json-printer/zipball/211d73fc7ec6daf98568ee6ed6e6d133dee8503e",
                "reference": "211d73fc7ec6daf98568ee6ed6e6d133dee8503e",
                "shasum": ""
            },
            "require": {
                "ext-json": "*",
                "ext-mbstring": "*",
                "php": "~7.4.0 || ~8.0.0 || ~8.1.0 || ~8.2.0 || ~8.3.0 || ~8.4.0 || ~8.5.0"
            },
            "require-dev": {
                "ergebnis/composer-normalize": "^2.44.0",
                "ergebnis/data-provider": "^3.3.0",
                "ergebnis/license": "^2.5.0",
                "ergebnis/php-cs-fixer-config": "^6.37.0",
                "ergebnis/phpunit-slow-test-detector": "^2.16.1",
                "fakerphp/faker": "^1.24.0",
                "infection/infection": "~0.26.6",
                "phpstan/extension-installer": "^1.4.3",
                "phpstan/phpstan": "^1.12.10",
                "phpstan/phpstan-deprecation-rules": "^1.2.1",
                "phpstan/phpstan-phpunit": "^1.4.1",
                "phpstan/phpstan-strict-rules": "^1.6.1",
                "phpunit/phpunit": "^9.6.21",
                "rector/rector": "^1.2.10"
            },
            "type": "library",
            "extra": {
                "branch-alias": {
                    "dev-main": "3.9-dev"
                },
                "composer-normalize": {
                    "indent-size": 2,
                    "indent-style": "space"
                }
            },
            "autoload": {
                "psr-4": {
                    "Ergebnis\\Json\\Printer\\": "src/"
                }
            },
            "notification-url": "https://packagist.org/downloads/",
            "license": [
                "MIT"
            ],
            "authors": [
                {
                    "name": "Andreas Möller",
                    "email": "am@localheinz.com",
                    "homepage": "https://localheinz.com"
                }
            ],
            "description": "Provides a JSON printer, allowing for flexible indentation.",
            "homepage": "https://github.com/ergebnis/json-printer",
            "keywords": [
                "formatter",
                "json",
                "printer"
            ],
            "support": {
                "issues": "https://github.com/ergebnis/json-printer/issues",
                "security": "https://github.com/ergebnis/json-printer/blob/main/.github/SECURITY.md",
                "source": "https://github.com/ergebnis/json-printer"
            },
            "time": "2025-09-06T09:59:26+00:00"
        },
        {
            "name": "ergebnis/json-schema-validator",
            "version": "4.5.1",
            "source": {
                "type": "git",
                "url": "https://github.com/ergebnis/json-schema-validator.git",
                "reference": "b739527a480a9e3651360ad351ea77e7e9019df2"
            },
            "dist": {
                "type": "zip",
                "url": "https://api.github.com/repos/ergebnis/json-schema-validator/zipball/b739527a480a9e3651360ad351ea77e7e9019df2",
                "reference": "b739527a480a9e3651360ad351ea77e7e9019df2",
                "shasum": ""
            },
            "require": {
                "ergebnis/json": "^1.2.0",
                "ergebnis/json-pointer": "^3.4.0",
                "ext-json": "*",
                "justinrainbow/json-schema": "^5.2.12 || ^6.0.0",
                "php": "~7.4.0 || ~8.0.0 || ~8.1.0 || ~8.2.0 || ~8.3.0 || ~8.4.0 || ~8.5.0"
            },
            "require-dev": {
                "ergebnis/composer-normalize": "^2.44.0",
                "ergebnis/data-provider": "^3.3.0",
                "ergebnis/license": "^2.5.0",
                "ergebnis/php-cs-fixer-config": "^6.37.0",
                "ergebnis/phpunit-slow-test-detector": "^2.16.1",
                "fakerphp/faker": "^1.24.0",
                "infection/infection": "~0.26.6",
                "phpstan/extension-installer": "^1.4.3",
                "phpstan/phpstan": "^1.12.10",
                "phpstan/phpstan-deprecation-rules": "^1.2.1",
                "phpstan/phpstan-phpunit": "^1.4.0",
                "phpstan/phpstan-strict-rules": "^1.6.1",
                "phpunit/phpunit": "^9.6.20",
                "rector/rector": "^1.2.10"
            },
            "type": "library",
            "extra": {
                "branch-alias": {
                    "dev-main": "4.6-dev"
                },
                "composer-normalize": {
                    "indent-size": 2,
                    "indent-style": "space"
                }
            },
            "autoload": {
                "psr-4": {
                    "Ergebnis\\Json\\SchemaValidator\\": "src/"
                }
            },
            "notification-url": "https://packagist.org/downloads/",
            "license": [
                "MIT"
            ],
            "authors": [
                {
                    "name": "Andreas Möller",
                    "email": "am@localheinz.com",
                    "homepage": "https://localheinz.com"
                }
            ],
            "description": "Provides a JSON schema validator, building on top of justinrainbow/json-schema.",
            "homepage": "https://github.com/ergebnis/json-schema-validator",
            "keywords": [
                "json",
                "schema",
                "validator"
            ],
            "support": {
                "issues": "https://github.com/ergebnis/json-schema-validator/issues",
                "security": "https://github.com/ergebnis/json-schema-validator/blob/main/.github/SECURITY.md",
                "source": "https://github.com/ergebnis/json-schema-validator"
            },
            "time": "2025-09-06T11:37:35+00:00"
        },
        {
            "name": "evenement/evenement",
            "version": "v3.0.2",
            "source": {
                "type": "git",
                "url": "https://github.com/igorw/evenement.git",
                "reference": "0a16b0d71ab13284339abb99d9d2bd813640efbc"
            },
            "dist": {
                "type": "zip",
                "url": "https://api.github.com/repos/igorw/evenement/zipball/0a16b0d71ab13284339abb99d9d2bd813640efbc",
                "reference": "0a16b0d71ab13284339abb99d9d2bd813640efbc",
                "shasum": ""
            },
            "require": {
                "php": ">=7.0"
            },
            "require-dev": {
                "phpunit/phpunit": "^9 || ^6"
            },
            "type": "library",
            "autoload": {
                "psr-4": {
                    "Evenement\\": "src/"
                }
            },
            "notification-url": "https://packagist.org/downloads/",
            "license": [
                "MIT"
            ],
            "authors": [
                {
                    "name": "Igor Wiedler",
                    "email": "igor@wiedler.ch"
                }
            ],
            "description": "Événement is a very simple event dispatching library for PHP",
            "keywords": [
                "event-dispatcher",
                "event-emitter"
            ],
            "support": {
                "issues": "https://github.com/igorw/evenement/issues",
                "source": "https://github.com/igorw/evenement/tree/v3.0.2"
            },
            "time": "2023-08-08T05:53:35+00:00"
        },
        {
            "name": "fidry/cpu-core-counter",
            "version": "1.3.0",
            "source": {
                "type": "git",
                "url": "https://github.com/theofidry/cpu-core-counter.git",
                "reference": "db9508f7b1474469d9d3c53b86f817e344732678"
            },
            "dist": {
                "type": "zip",
                "url": "https://api.github.com/repos/theofidry/cpu-core-counter/zipball/db9508f7b1474469d9d3c53b86f817e344732678",
                "reference": "db9508f7b1474469d9d3c53b86f817e344732678",
                "shasum": ""
            },
            "require": {
                "php": "^7.2 || ^8.0"
            },
            "require-dev": {
                "fidry/makefile": "^0.2.0",
                "fidry/php-cs-fixer-config": "^1.1.2",
                "phpstan/extension-installer": "^1.2.0",
                "phpstan/phpstan": "^2.0",
                "phpstan/phpstan-deprecation-rules": "^2.0.0",
                "phpstan/phpstan-phpunit": "^2.0",
                "phpstan/phpstan-strict-rules": "^2.0",
                "phpunit/phpunit": "^8.5.31 || ^9.5.26",
                "webmozarts/strict-phpunit": "^7.5"
            },
            "type": "library",
            "autoload": {
                "psr-4": {
                    "Fidry\\CpuCoreCounter\\": "src/"
                }
            },
            "notification-url": "https://packagist.org/downloads/",
            "license": [
                "MIT"
            ],
            "authors": [
                {
                    "name": "Théo FIDRY",
                    "email": "theo.fidry@gmail.com"
                }
            ],
            "description": "Tiny utility to get the number of CPU cores.",
            "keywords": [
                "CPU",
                "core"
            ],
            "support": {
                "issues": "https://github.com/theofidry/cpu-core-counter/issues",
                "source": "https://github.com/theofidry/cpu-core-counter/tree/1.3.0"
            },
            "funding": [
                {
                    "url": "https://github.com/theofidry",
                    "type": "github"
                }
            ],
            "time": "2025-08-14T07:29:31+00:00"
        },
        {
            "name": "friendsofphp/php-cs-fixer",
            "version": "v3.92.2",
            "source": {
                "type": "git",
                "url": "https://github.com/PHP-CS-Fixer/PHP-CS-Fixer.git",
                "reference": "64fab3553dce507ce247f7d1a7d65f74ef658c3f"
            },
            "dist": {
                "type": "zip",
                "url": "https://api.github.com/repos/PHP-CS-Fixer/PHP-CS-Fixer/zipball/64fab3553dce507ce247f7d1a7d65f74ef658c3f",
                "reference": "64fab3553dce507ce247f7d1a7d65f74ef658c3f",
                "shasum": ""
            },
            "require": {
                "clue/ndjson-react": "^1.3",
                "composer/semver": "^3.4",
                "composer/xdebug-handler": "^3.0.5",
                "ext-filter": "*",
                "ext-hash": "*",
                "ext-json": "*",
                "ext-tokenizer": "*",
                "fidry/cpu-core-counter": "^1.3",
                "php": "^7.4 || ^8.0",
                "react/child-process": "^0.6.6",
                "react/event-loop": "^1.5",
                "react/socket": "^1.16",
                "react/stream": "^1.4",
                "sebastian/diff": "^4.0.6 || ^5.1.1 || ^6.0.2 || ^7.0",
                "symfony/console": "^5.4.47 || ^6.4.24 || ^7.0 || ^8.0",
                "symfony/event-dispatcher": "^5.4.45 || ^6.4.24 || ^7.0 || ^8.0",
                "symfony/filesystem": "^5.4.45 || ^6.4.24 || ^7.0 || ^8.0",
                "symfony/finder": "^5.4.45 || ^6.4.24 || ^7.0 || ^8.0",
                "symfony/options-resolver": "^5.4.45 || ^6.4.24 || ^7.0 || ^8.0",
                "symfony/polyfill-mbstring": "^1.33",
                "symfony/polyfill-php80": "^1.33",
                "symfony/polyfill-php81": "^1.33",
                "symfony/polyfill-php84": "^1.33",
                "symfony/process": "^5.4.47 || ^6.4.24 || ^7.2 || ^8.0",
                "symfony/stopwatch": "^5.4.45 || ^6.4.24 || ^7.0 || ^8.0"
            },
            "require-dev": {
                "facile-it/paraunit": "^1.3.1 || ^2.7",
                "infection/infection": "^0.31.0",
                "justinrainbow/json-schema": "^6.5",
                "keradus/cli-executor": "^2.2",
                "mikey179/vfsstream": "^1.6.12",
                "php-coveralls/php-coveralls": "^2.9",
                "php-cs-fixer/phpunit-constraint-isidenticalstring": "^1.6",
                "php-cs-fixer/phpunit-constraint-xmlmatchesxsd": "^1.6",
                "phpunit/phpunit": "^9.6.25 || ^10.5.53 || ^11.5.34",
                "symfony/polyfill-php85": "^1.33",
                "symfony/var-dumper": "^5.4.48 || ^6.4.24 || ^7.3.2 || ^8.0",
                "symfony/yaml": "^5.4.45 || ^6.4.24 || ^7.3.2 || ^8.0"
            },
            "suggest": {
                "ext-dom": "For handling output formats in XML",
                "ext-mbstring": "For handling non-UTF8 characters."
            },
            "bin": [
                "php-cs-fixer"
            ],
            "type": "application",
            "autoload": {
                "psr-4": {
                    "PhpCsFixer\\": "src/"
                },
                "exclude-from-classmap": [
                    "src/**/Internal/"
                ]
            },
            "notification-url": "https://packagist.org/downloads/",
            "license": [
                "MIT"
            ],
            "authors": [
                {
                    "name": "Fabien Potencier",
                    "email": "fabien@symfony.com"
                },
                {
                    "name": "Dariusz Rumiński",
                    "email": "dariusz.ruminski@gmail.com"
                }
            ],
            "description": "A tool to automatically fix PHP code style",
            "keywords": [
                "Static code analysis",
                "fixer",
                "standards",
                "static analysis"
            ],
            "support": {
                "issues": "https://github.com/PHP-CS-Fixer/PHP-CS-Fixer/issues",
                "source": "https://github.com/PHP-CS-Fixer/PHP-CS-Fixer/tree/v3.92.2"
            },
            "funding": [
                {
                    "url": "https://github.com/keradus",
                    "type": "github"
                }
            ],
            "time": "2025-12-17T00:04:16+00:00"
        },
        {
            "name": "idiosyncratic/editorconfig",
            "version": "0.1.3",
            "source": {
                "type": "git",
                "url": "https://github.com/idiosyncratic-code/editorconfig-php.git",
                "reference": "3445fa4a1e00f95630d4edc729c2effb116db19b"
            },
            "dist": {
                "type": "zip",
                "url": "https://api.github.com/repos/idiosyncratic-code/editorconfig-php/zipball/3445fa4a1e00f95630d4edc729c2effb116db19b",
                "reference": "3445fa4a1e00f95630d4edc729c2effb116db19b",
                "shasum": ""
            },
            "require": {
                "php": ">=7.3"
            },
            "require-dev": {
                "idiosyncratic/coding-standard": "^2.0",
                "php-parallel-lint/php-console-highlighter": "^0.5",
                "php-parallel-lint/php-parallel-lint": "^1.3",
                "phploc/phploc": "^7.0",
                "phpstan/phpstan": "^0.12",
                "phpunit/phpunit": "^9.5",
                "sebastian/phpcpd": "^6.0"
            },
            "type": "library",
            "autoload": {
                "psr-4": {
                    "Idiosyncratic\\EditorConfig\\": "src"
                }
            },
            "notification-url": "https://packagist.org/downloads/",
            "license": [
                "ISC"
            ],
            "authors": [
                {
                    "name": "Jason Silkey",
                    "email": "jason@jasonsilkey.com"
                }
            ],
            "description": "PHP implementation of EditorConfig",
            "support": {
                "issues": "https://github.com/idiosyncratic-code/editorconfig-php/issues",
                "source": "https://github.com/idiosyncratic-code/editorconfig-php/tree/0.1.3"
            },
            "time": "2021-06-02T16:24:34+00:00"
        },
        {
            "name": "justinrainbow/json-schema",
            "version": "6.6.3",
            "source": {
                "type": "git",
                "url": "https://github.com/jsonrainbow/json-schema.git",
                "reference": "134e98916fa2f663afa623970af345cd788e8967"
            },
            "dist": {
                "type": "zip",
                "url": "https://api.github.com/repos/jsonrainbow/json-schema/zipball/134e98916fa2f663afa623970af345cd788e8967",
                "reference": "134e98916fa2f663afa623970af345cd788e8967",
                "shasum": ""
            },
            "require": {
                "ext-json": "*",
                "marc-mabe/php-enum": "^4.4",
                "php": "^7.2 || ^8.0"
            },
            "require-dev": {
                "friendsofphp/php-cs-fixer": "3.3.0",
                "json-schema/json-schema-test-suite": "^23.2",
                "marc-mabe/php-enum-phpstan": "^2.0",
                "phpspec/prophecy": "^1.19",
                "phpstan/phpstan": "^1.12",
                "phpunit/phpunit": "^8.5"
            },
            "bin": [
                "bin/validate-json"
            ],
            "type": "library",
            "extra": {
                "branch-alias": {
                    "dev-master": "6.x-dev"
                }
            },
            "autoload": {
                "psr-4": {
                    "JsonSchema\\": "src/JsonSchema/"
                }
            },
            "notification-url": "https://packagist.org/downloads/",
            "license": [
                "MIT"
            ],
            "authors": [
                {
                    "name": "Bruno Prieto Reis",
                    "email": "bruno.p.reis@gmail.com"
                },
                {
                    "name": "Justin Rainbow",
                    "email": "justin.rainbow@gmail.com"
                },
                {
                    "name": "Igor Wiedler",
                    "email": "igor@wiedler.ch"
                },
                {
                    "name": "Robert Schönthal",
                    "email": "seroscho@googlemail.com"
                }
            ],
            "description": "A library to validate a json schema.",
            "homepage": "https://github.com/jsonrainbow/json-schema",
            "keywords": [
                "json",
                "schema"
            ],
            "support": {
                "issues": "https://github.com/jsonrainbow/json-schema/issues",
                "source": "https://github.com/jsonrainbow/json-schema/tree/6.6.3"
            },
            "time": "2025-12-02T10:21:33+00:00"
        },
        {
            "name": "localheinz/diff",
            "version": "1.3.0",
            "source": {
                "type": "git",
                "url": "https://github.com/localheinz/diff.git",
                "reference": "33bd840935970cda6691c23fc7d94ae764c0734c"
            },
            "dist": {
                "type": "zip",
                "url": "https://api.github.com/repos/localheinz/diff/zipball/33bd840935970cda6691c23fc7d94ae764c0734c",
                "reference": "33bd840935970cda6691c23fc7d94ae764c0734c",
                "shasum": ""
            },
            "require": {
                "php": "~7.1.0 || ~7.2.0 || ~7.3.0 || ~7.4.0 || ~8.0.0 || ~8.1.0 || ~8.2.0 || ~8.3.0 || ~8.4.0 || ~8.5.0"
            },
            "require-dev": {
                "phpunit/phpunit": "^7.5.0 || ^8.5.23",
                "symfony/process": "^4.2 || ^5"
            },
            "type": "library",
            "autoload": {
                "classmap": [
                    "src/"
                ]
            },
            "notification-url": "https://packagist.org/downloads/",
            "license": [
                "BSD-3-Clause"
            ],
            "authors": [
                {
                    "name": "Sebastian Bergmann",
                    "email": "sebastian@phpunit.de"
                },
                {
                    "name": "Kore Nordmann",
                    "email": "mail@kore-nordmann.de"
                }
            ],
            "description": "Fork of sebastian/diff for use with ergebnis/composer-normalize",
            "homepage": "https://github.com/localheinz/diff",
            "keywords": [
                "diff",
                "udiff",
                "unidiff",
                "unified diff"
            ],
            "support": {
                "issues": "https://github.com/localheinz/diff/issues",
                "source": "https://github.com/localheinz/diff/tree/1.3.0"
            },
            "time": "2025-08-30T09:44:18+00:00"
        },
        {
            "name": "marc-mabe/php-enum",
            "version": "v4.7.2",
            "source": {
                "type": "git",
                "url": "https://github.com/marc-mabe/php-enum.git",
                "reference": "bb426fcdd65c60fb3638ef741e8782508fda7eef"
            },
            "dist": {
                "type": "zip",
                "url": "https://api.github.com/repos/marc-mabe/php-enum/zipball/bb426fcdd65c60fb3638ef741e8782508fda7eef",
                "reference": "bb426fcdd65c60fb3638ef741e8782508fda7eef",
                "shasum": ""
            },
            "require": {
                "ext-reflection": "*",
                "php": "^7.1 | ^8.0"
            },
            "require-dev": {
                "phpbench/phpbench": "^0.16.10 || ^1.0.4",
                "phpstan/phpstan": "^1.3.1",
                "phpunit/phpunit": "^7.5.20 | ^8.5.22 | ^9.5.11",
                "vimeo/psalm": "^4.17.0 | ^5.26.1"
            },
            "type": "library",
            "extra": {
                "branch-alias": {
                    "dev-3.x": "3.2-dev",
                    "dev-master": "4.7-dev"
                }
            },
            "autoload": {
                "psr-4": {
                    "MabeEnum\\": "src/"
                },
                "classmap": [
                    "stubs/Stringable.php"
                ]
            },
            "notification-url": "https://packagist.org/downloads/",
            "license": [
                "BSD-3-Clause"
            ],
            "authors": [
                {
                    "name": "Marc Bennewitz",
                    "email": "dev@mabe.berlin",
                    "homepage": "https://mabe.berlin/",
                    "role": "Lead"
                }
            ],
            "description": "Simple and fast implementation of enumerations with native PHP",
            "homepage": "https://github.com/marc-mabe/php-enum",
            "keywords": [
                "enum",
                "enum-map",
                "enum-set",
                "enumeration",
                "enumerator",
                "enummap",
                "enumset",
                "map",
                "set",
                "type",
                "type-hint",
                "typehint"
            ],
            "support": {
                "issues": "https://github.com/marc-mabe/php-enum/issues",
                "source": "https://github.com/marc-mabe/php-enum/tree/v4.7.2"
            },
            "time": "2025-09-14T11:18:39+00:00"
        },
        {
            "name": "mikey179/vfsstream",
            "version": "v1.6.12",
            "source": {
                "type": "git",
                "url": "https://github.com/bovigo/vfsStream.git",
                "reference": "fe695ec993e0a55c3abdda10a9364eb31c6f1bf0"
            },
            "dist": {
                "type": "zip",
                "url": "https://api.github.com/repos/bovigo/vfsStream/zipball/fe695ec993e0a55c3abdda10a9364eb31c6f1bf0",
                "reference": "fe695ec993e0a55c3abdda10a9364eb31c6f1bf0",
                "shasum": ""
            },
            "require": {
                "php": ">=7.1.0"
            },
            "require-dev": {
                "phpunit/phpunit": "^7.5||^8.5||^9.6",
                "yoast/phpunit-polyfills": "^2.0"
            },
            "type": "library",
            "extra": {
                "branch-alias": {
                    "dev-master": "1.6.x-dev"
                }
            },
            "autoload": {
                "psr-0": {
                    "org\\bovigo\\vfs\\": "src/main/php"
                }
            },
            "notification-url": "https://packagist.org/downloads/",
            "license": [
                "BSD-3-Clause"
            ],
            "authors": [
                {
                    "name": "Frank Kleine",
                    "homepage": "http://frankkleine.de/",
                    "role": "Developer"
                }
            ],
            "description": "Virtual file system to mock the real file system in unit tests.",
            "homepage": "http://vfs.bovigo.org/",
            "support": {
                "issues": "https://github.com/bovigo/vfsStream/issues",
                "source": "https://github.com/bovigo/vfsStream/tree/master",
                "wiki": "https://github.com/bovigo/vfsStream/wiki"
            },
            "time": "2024-08-29T18:43:31+00:00"
        },
        {
            "name": "myclabs/deep-copy",
            "version": "1.13.4",
            "source": {
                "type": "git",
                "url": "https://github.com/myclabs/DeepCopy.git",
                "reference": "07d290f0c47959fd5eed98c95ee5602db07e0b6a"
            },
            "dist": {
                "type": "zip",
                "url": "https://api.github.com/repos/myclabs/DeepCopy/zipball/07d290f0c47959fd5eed98c95ee5602db07e0b6a",
                "reference": "07d290f0c47959fd5eed98c95ee5602db07e0b6a",
                "shasum": ""
            },
            "require": {
                "php": "^7.1 || ^8.0"
            },
            "conflict": {
                "doctrine/collections": "<1.6.8",
                "doctrine/common": "<2.13.3 || >=3 <3.2.2"
            },
            "require-dev": {
                "doctrine/collections": "^1.6.8",
                "doctrine/common": "^2.13.3 || ^3.2.2",
                "phpspec/prophecy": "^1.10",
                "phpunit/phpunit": "^7.5.20 || ^8.5.23 || ^9.5.13"
            },
            "type": "library",
            "autoload": {
                "files": [
                    "src/DeepCopy/deep_copy.php"
                ],
                "psr-4": {
                    "DeepCopy\\": "src/DeepCopy/"
                }
            },
            "notification-url": "https://packagist.org/downloads/",
            "license": [
                "MIT"
            ],
            "description": "Create deep copies (clones) of your objects",
            "keywords": [
                "clone",
                "copy",
                "duplicate",
                "object",
                "object graph"
            ],
            "support": {
                "issues": "https://github.com/myclabs/DeepCopy/issues",
                "source": "https://github.com/myclabs/DeepCopy/tree/1.13.4"
            },
            "funding": [
                {
                    "url": "https://tidelift.com/funding/github/packagist/myclabs/deep-copy",
                    "type": "tidelift"
                }
            ],
            "time": "2025-08-01T08:46:24+00:00"
        },
        {
            "name": "opis/json-schema",
            "version": "2.6.0",
            "source": {
                "type": "git",
                "url": "https://github.com/opis/json-schema.git",
                "reference": "8458763e0dd0b6baa310e04f1829fc73da4e8c8a"
            },
            "dist": {
                "type": "zip",
                "url": "https://api.github.com/repos/opis/json-schema/zipball/8458763e0dd0b6baa310e04f1829fc73da4e8c8a",
                "reference": "8458763e0dd0b6baa310e04f1829fc73da4e8c8a",
                "shasum": ""
            },
            "require": {
                "ext-json": "*",
                "opis/string": "^2.1",
                "opis/uri": "^1.0",
                "php": "^7.4 || ^8.0"
            },
            "require-dev": {
                "ext-bcmath": "*",
                "ext-intl": "*",
                "phpunit/phpunit": "^9.0"
            },
            "type": "library",
            "extra": {
                "branch-alias": {
                    "dev-master": "2.x-dev"
                }
            },
            "autoload": {
                "psr-4": {
                    "Opis\\JsonSchema\\": "src/"
                }
            },
            "notification-url": "https://packagist.org/downloads/",
            "license": [
                "Apache-2.0"
            ],
            "authors": [
                {
                    "name": "Sorin Sarca",
                    "email": "sarca_sorin@hotmail.com"
                },
                {
                    "name": "Marius Sarca",
                    "email": "marius.sarca@gmail.com"
                }
            ],
            "description": "Json Schema Validator for PHP",
            "homepage": "https://opis.io/json-schema",
            "keywords": [
                "json",
                "json-schema",
                "schema",
                "validation",
                "validator"
            ],
            "support": {
                "issues": "https://github.com/opis/json-schema/issues",
                "source": "https://github.com/opis/json-schema/tree/2.6.0"
            },
            "time": "2025-10-17T12:46:48+00:00"
        },
        {
            "name": "opis/string",
            "version": "2.1.0",
            "source": {
                "type": "git",
                "url": "https://github.com/opis/string.git",
                "reference": "3e4d2aaff518ac518530b89bb26ed40f4503635e"
            },
            "dist": {
                "type": "zip",
                "url": "https://api.github.com/repos/opis/string/zipball/3e4d2aaff518ac518530b89bb26ed40f4503635e",
                "reference": "3e4d2aaff518ac518530b89bb26ed40f4503635e",
                "shasum": ""
            },
            "require": {
                "ext-iconv": "*",
                "ext-json": "*",
                "php": "^7.4 || ^8.0"
            },
            "require-dev": {
                "phpunit/phpunit": "^9.0"
            },
            "type": "library",
            "extra": {
                "branch-alias": {
                    "dev-master": "2.x-dev"
                }
            },
            "autoload": {
                "psr-4": {
                    "Opis\\String\\": "src/"
                }
            },
            "notification-url": "https://packagist.org/downloads/",
            "license": [
                "Apache-2.0"
            ],
            "authors": [
                {
                    "name": "Marius Sarca",
                    "email": "marius.sarca@gmail.com"
                },
                {
                    "name": "Sorin Sarca",
                    "email": "sarca_sorin@hotmail.com"
                }
            ],
            "description": "Multibyte strings as objects",
            "homepage": "https://opis.io/string",
            "keywords": [
                "multi-byte",
                "opis",
                "string",
                "string manipulation",
                "utf-8"
            ],
            "support": {
                "issues": "https://github.com/opis/string/issues",
                "source": "https://github.com/opis/string/tree/2.1.0"
            },
            "time": "2025-10-17T12:38:41+00:00"
        },
        {
            "name": "opis/uri",
            "version": "1.1.0",
            "source": {
                "type": "git",
                "url": "https://github.com/opis/uri.git",
                "reference": "0f3ca49ab1a5e4a6681c286e0b2cc081b93a7d5a"
            },
            "dist": {
                "type": "zip",
                "url": "https://api.github.com/repos/opis/uri/zipball/0f3ca49ab1a5e4a6681c286e0b2cc081b93a7d5a",
                "reference": "0f3ca49ab1a5e4a6681c286e0b2cc081b93a7d5a",
                "shasum": ""
            },
            "require": {
                "opis/string": "^2.0",
                "php": "^7.4 || ^8.0"
            },
            "require-dev": {
                "phpunit/phpunit": "^9"
            },
            "type": "library",
            "extra": {
                "branch-alias": {
                    "dev-master": "1.x-dev"
                }
            },
            "autoload": {
                "psr-4": {
                    "Opis\\Uri\\": "src/"
                }
            },
            "notification-url": "https://packagist.org/downloads/",
            "license": [
                "Apache-2.0"
            ],
            "authors": [
                {
                    "name": "Marius Sarca",
                    "email": "marius.sarca@gmail.com"
                },
                {
                    "name": "Sorin Sarca",
                    "email": "sarca_sorin@hotmail.com"
                }
            ],
            "description": "Build, parse and validate URIs and URI-templates",
            "homepage": "https://opis.io",
            "keywords": [
                "URI Template",
                "parse url",
                "punycode",
                "uri",
                "uri components",
                "url",
                "validate uri"
            ],
            "support": {
                "issues": "https://github.com/opis/uri/issues",
                "source": "https://github.com/opis/uri/tree/1.1.0"
            },
            "time": "2021-05-22T15:57:08+00:00"
        },
        {
            "name": "package-url/packageurl-php",
            "version": "1.1.2",
            "source": {
                "type": "git",
                "url": "https://github.com/package-url/packageurl-php.git",
                "reference": "32058ad61f0d8b457fa26e7860bbd8b903196d3f"
            },
            "dist": {
                "type": "zip",
                "url": "https://api.github.com/repos/package-url/packageurl-php/zipball/32058ad61f0d8b457fa26e7860bbd8b903196d3f",
                "reference": "32058ad61f0d8b457fa26e7860bbd8b903196d3f",
                "shasum": ""
            },
            "require": {
                "php": "^7.3 || ^8.0"
            },
            "require-dev": {
                "ext-json": "*",
                "phpunit/phpunit": "9.6.16",
                "roave/security-advisories": "dev-latest"
            },
            "type": "library",
            "extra": {
                "composer-normalize": {
                    "indent-size": 4,
                    "indent-style": "space"
                }
            },
            "autoload": {
                "psr-4": {
                    "PackageUrl\\": "src"
                }
            },
            "notification-url": "https://packagist.org/downloads/",
            "license": [
                "MIT"
            ],
            "authors": [
                {
                    "name": "Jan Kowalleck",
                    "email": "jan.kowalleck@gmail.com",
                    "homepage": "https://github.com/jkowalleck"
                }
            ],
            "description": "Builder and parser based on the package URL (purl) specification.",
            "homepage": "https://github.com/package-url/packageurl-php#readme",
            "keywords": [
                "package",
                "package-url",
                "packageurl",
                "purl",
                "url"
            ],
            "support": {
                "issues": "https://github.com/package-url/packageurl-php/issues",
                "source": "https://github.com/package-url/packageurl-php/tree/1.1.2"
            },
            "funding": [
                {
                    "url": "https://github.com/sponsors/jkowalleck",
                    "type": "github"
                }
            ],
            "time": "2024-02-05T11:20:07+00:00"
        },
        {
            "name": "phar-io/manifest",
            "version": "2.0.4",
            "source": {
                "type": "git",
                "url": "https://github.com/phar-io/manifest.git",
                "reference": "54750ef60c58e43759730615a392c31c80e23176"
            },
            "dist": {
                "type": "zip",
                "url": "https://api.github.com/repos/phar-io/manifest/zipball/54750ef60c58e43759730615a392c31c80e23176",
                "reference": "54750ef60c58e43759730615a392c31c80e23176",
                "shasum": ""
            },
            "require": {
                "ext-dom": "*",
                "ext-libxml": "*",
                "ext-phar": "*",
                "ext-xmlwriter": "*",
                "phar-io/version": "^3.0.1",
                "php": "^7.2 || ^8.0"
            },
            "type": "library",
            "extra": {
                "branch-alias": {
                    "dev-master": "2.0.x-dev"
                }
            },
            "autoload": {
                "classmap": [
                    "src/"
                ]
            },
            "notification-url": "https://packagist.org/downloads/",
            "license": [
                "BSD-3-Clause"
            ],
            "authors": [
                {
                    "name": "Arne Blankerts",
                    "email": "arne@blankerts.de",
                    "role": "Developer"
                },
                {
                    "name": "Sebastian Heuer",
                    "email": "sebastian@phpeople.de",
                    "role": "Developer"
                },
                {
                    "name": "Sebastian Bergmann",
                    "email": "sebastian@phpunit.de",
                    "role": "Developer"
                }
            ],
            "description": "Component for reading phar.io manifest information from a PHP Archive (PHAR)",
            "support": {
                "issues": "https://github.com/phar-io/manifest/issues",
                "source": "https://github.com/phar-io/manifest/tree/2.0.4"
            },
            "funding": [
                {
                    "url": "https://github.com/theseer",
                    "type": "github"
                }
            ],
            "time": "2024-03-03T12:33:53+00:00"
        },
        {
            "name": "phar-io/version",
            "version": "3.2.1",
            "source": {
                "type": "git",
                "url": "https://github.com/phar-io/version.git",
                "reference": "4f7fd7836c6f332bb2933569e566a0d6c4cbed74"
            },
            "dist": {
                "type": "zip",
                "url": "https://api.github.com/repos/phar-io/version/zipball/4f7fd7836c6f332bb2933569e566a0d6c4cbed74",
                "reference": "4f7fd7836c6f332bb2933569e566a0d6c4cbed74",
                "shasum": ""
            },
            "require": {
                "php": "^7.2 || ^8.0"
            },
            "type": "library",
            "autoload": {
                "classmap": [
                    "src/"
                ]
            },
            "notification-url": "https://packagist.org/downloads/",
            "license": [
                "BSD-3-Clause"
            ],
            "authors": [
                {
                    "name": "Arne Blankerts",
                    "email": "arne@blankerts.de",
                    "role": "Developer"
                },
                {
                    "name": "Sebastian Heuer",
                    "email": "sebastian@phpeople.de",
                    "role": "Developer"
                },
                {
                    "name": "Sebastian Bergmann",
                    "email": "sebastian@phpunit.de",
                    "role": "Developer"
                }
            ],
            "description": "Library for handling version information and constraints",
            "support": {
                "issues": "https://github.com/phar-io/version/issues",
                "source": "https://github.com/phar-io/version/tree/3.2.1"
            },
            "time": "2022-02-21T01:04:05+00:00"
        },
        {
            "name": "phpstan/phpstan-phpunit",
            "version": "2.0.10",
            "source": {
                "type": "git",
                "url": "https://github.com/phpstan/phpstan-phpunit.git",
                "reference": "8d61a5854e7497d95bc85188e13537e99bd7aae7"
            },
            "dist": {
                "type": "zip",
                "url": "https://api.github.com/repos/phpstan/phpstan-phpunit/zipball/8d61a5854e7497d95bc85188e13537e99bd7aae7",
                "reference": "8d61a5854e7497d95bc85188e13537e99bd7aae7",
                "shasum": ""
            },
            "require": {
                "php": "^7.4 || ^8.0",
                "phpstan/phpstan": "^2.1.32"
            },
            "conflict": {
                "phpunit/phpunit": "<7.0"
            },
            "require-dev": {
                "nikic/php-parser": "^5",
                "php-parallel-lint/php-parallel-lint": "^1.2",
                "phpstan/phpstan-deprecation-rules": "^2.0",
                "phpstan/phpstan-strict-rules": "^2.0",
                "phpunit/phpunit": "^9.6"
            },
            "type": "phpstan-extension",
            "extra": {
                "phpstan": {
                    "includes": [
                        "extension.neon",
                        "rules.neon"
                    ]
                }
            },
            "autoload": {
                "psr-4": {
                    "PHPStan\\": "src/"
                }
            },
            "notification-url": "https://packagist.org/downloads/",
            "license": [
                "MIT"
            ],
            "description": "PHPUnit extensions and rules for PHPStan",
            "support": {
                "issues": "https://github.com/phpstan/phpstan-phpunit/issues",
                "source": "https://github.com/phpstan/phpstan-phpunit/tree/2.0.10"
            },
            "time": "2025-12-06T11:15:39+00:00"
        },
        {
            "name": "phpunit/php-code-coverage",
            "version": "12.5.1",
            "source": {
                "type": "git",
                "url": "https://github.com/sebastianbergmann/php-code-coverage.git",
                "reference": "c467c59a4f6e04b942be422844e7a6352fa01b57"
            },
            "dist": {
                "type": "zip",
                "url": "https://api.github.com/repos/sebastianbergmann/php-code-coverage/zipball/c467c59a4f6e04b942be422844e7a6352fa01b57",
                "reference": "c467c59a4f6e04b942be422844e7a6352fa01b57",
                "shasum": ""
            },
            "require": {
                "ext-dom": "*",
                "ext-libxml": "*",
                "ext-xmlwriter": "*",
                "nikic/php-parser": "^5.7.0",
                "php": ">=8.3",
                "phpunit/php-file-iterator": "^6.0",
                "phpunit/php-text-template": "^5.0",
                "sebastian/complexity": "^5.0",
                "sebastian/environment": "^8.0.3",
                "sebastian/lines-of-code": "^4.0",
                "sebastian/version": "^6.0",
                "theseer/tokenizer": "^2.0"
            },
            "require-dev": {
                "phpunit/phpunit": "^12.5.1"
            },
            "suggest": {
                "ext-pcov": "PHP extension that provides line coverage",
                "ext-xdebug": "PHP extension that provides line coverage as well as branch and path coverage"
            },
            "type": "library",
            "extra": {
                "branch-alias": {
                    "dev-main": "12.5.x-dev"
                }
            },
            "autoload": {
                "classmap": [
                    "src/"
                ]
            },
            "notification-url": "https://packagist.org/downloads/",
            "license": [
                "BSD-3-Clause"
            ],
            "authors": [
                {
                    "name": "Sebastian Bergmann",
                    "email": "sebastian@phpunit.de",
                    "role": "lead"
                }
            ],
            "description": "Library that provides collection, processing, and rendering functionality for PHP code coverage information.",
            "homepage": "https://github.com/sebastianbergmann/php-code-coverage",
            "keywords": [
                "coverage",
                "testing",
                "xunit"
            ],
            "support": {
                "issues": "https://github.com/sebastianbergmann/php-code-coverage/issues",
                "security": "https://github.com/sebastianbergmann/php-code-coverage/security/policy",
                "source": "https://github.com/sebastianbergmann/php-code-coverage/tree/12.5.1"
            },
            "funding": [
                {
                    "url": "https://github.com/sebastianbergmann",
                    "type": "github"
                },
                {
                    "url": "https://liberapay.com/sebastianbergmann",
                    "type": "liberapay"
                },
                {
                    "url": "https://thanks.dev/u/gh/sebastianbergmann",
                    "type": "thanks_dev"
                },
                {
                    "url": "https://tidelift.com/funding/github/packagist/phpunit/php-code-coverage",
                    "type": "tidelift"
                }
            ],
            "time": "2025-12-08T07:17:58+00:00"
        },
        {
            "name": "phpunit/php-file-iterator",
            "version": "6.0.0",
            "source": {
                "type": "git",
                "url": "https://github.com/sebastianbergmann/php-file-iterator.git",
                "reference": "961bc913d42fe24a257bfff826a5068079ac7782"
            },
            "dist": {
                "type": "zip",
                "url": "https://api.github.com/repos/sebastianbergmann/php-file-iterator/zipball/961bc913d42fe24a257bfff826a5068079ac7782",
                "reference": "961bc913d42fe24a257bfff826a5068079ac7782",
                "shasum": ""
            },
            "require": {
                "php": ">=8.3"
            },
            "require-dev": {
                "phpunit/phpunit": "^12.0"
            },
            "type": "library",
            "extra": {
                "branch-alias": {
                    "dev-main": "6.0-dev"
                }
            },
            "autoload": {
                "classmap": [
                    "src/"
                ]
            },
            "notification-url": "https://packagist.org/downloads/",
            "license": [
                "BSD-3-Clause"
            ],
            "authors": [
                {
                    "name": "Sebastian Bergmann",
                    "email": "sebastian@phpunit.de",
                    "role": "lead"
                }
            ],
            "description": "FilterIterator implementation that filters files based on a list of suffixes.",
            "homepage": "https://github.com/sebastianbergmann/php-file-iterator/",
            "keywords": [
                "filesystem",
                "iterator"
            ],
            "support": {
                "issues": "https://github.com/sebastianbergmann/php-file-iterator/issues",
                "security": "https://github.com/sebastianbergmann/php-file-iterator/security/policy",
                "source": "https://github.com/sebastianbergmann/php-file-iterator/tree/6.0.0"
            },
            "funding": [
                {
                    "url": "https://github.com/sebastianbergmann",
                    "type": "github"
                }
            ],
            "time": "2025-02-07T04:58:37+00:00"
        },
        {
            "name": "phpunit/php-invoker",
            "version": "6.0.0",
            "source": {
                "type": "git",
                "url": "https://github.com/sebastianbergmann/php-invoker.git",
                "reference": "12b54e689b07a25a9b41e57736dfab6ec9ae5406"
            },
            "dist": {
                "type": "zip",
                "url": "https://api.github.com/repos/sebastianbergmann/php-invoker/zipball/12b54e689b07a25a9b41e57736dfab6ec9ae5406",
                "reference": "12b54e689b07a25a9b41e57736dfab6ec9ae5406",
                "shasum": ""
            },
            "require": {
                "php": ">=8.3"
            },
            "require-dev": {
                "ext-pcntl": "*",
                "phpunit/phpunit": "^12.0"
            },
            "suggest": {
                "ext-pcntl": "*"
            },
            "type": "library",
            "extra": {
                "branch-alias": {
                    "dev-main": "6.0-dev"
                }
            },
            "autoload": {
                "classmap": [
                    "src/"
                ]
            },
            "notification-url": "https://packagist.org/downloads/",
            "license": [
                "BSD-3-Clause"
            ],
            "authors": [
                {
                    "name": "Sebastian Bergmann",
                    "email": "sebastian@phpunit.de",
                    "role": "lead"
                }
            ],
            "description": "Invoke callables with a timeout",
            "homepage": "https://github.com/sebastianbergmann/php-invoker/",
            "keywords": [
                "process"
            ],
            "support": {
                "issues": "https://github.com/sebastianbergmann/php-invoker/issues",
                "security": "https://github.com/sebastianbergmann/php-invoker/security/policy",
                "source": "https://github.com/sebastianbergmann/php-invoker/tree/6.0.0"
            },
            "funding": [
                {
                    "url": "https://github.com/sebastianbergmann",
                    "type": "github"
                }
            ],
            "time": "2025-02-07T04:58:58+00:00"
        },
        {
            "name": "phpunit/php-text-template",
            "version": "5.0.0",
            "source": {
                "type": "git",
                "url": "https://github.com/sebastianbergmann/php-text-template.git",
                "reference": "e1367a453f0eda562eedb4f659e13aa900d66c53"
            },
            "dist": {
                "type": "zip",
                "url": "https://api.github.com/repos/sebastianbergmann/php-text-template/zipball/e1367a453f0eda562eedb4f659e13aa900d66c53",
                "reference": "e1367a453f0eda562eedb4f659e13aa900d66c53",
                "shasum": ""
            },
            "require": {
                "php": ">=8.3"
            },
            "require-dev": {
                "phpunit/phpunit": "^12.0"
            },
            "type": "library",
            "extra": {
                "branch-alias": {
                    "dev-main": "5.0-dev"
                }
            },
            "autoload": {
                "classmap": [
                    "src/"
                ]
            },
            "notification-url": "https://packagist.org/downloads/",
            "license": [
                "BSD-3-Clause"
            ],
            "authors": [
                {
                    "name": "Sebastian Bergmann",
                    "email": "sebastian@phpunit.de",
                    "role": "lead"
                }
            ],
            "description": "Simple template engine.",
            "homepage": "https://github.com/sebastianbergmann/php-text-template/",
            "keywords": [
                "template"
            ],
            "support": {
                "issues": "https://github.com/sebastianbergmann/php-text-template/issues",
                "security": "https://github.com/sebastianbergmann/php-text-template/security/policy",
                "source": "https://github.com/sebastianbergmann/php-text-template/tree/5.0.0"
            },
            "funding": [
                {
                    "url": "https://github.com/sebastianbergmann",
                    "type": "github"
                }
            ],
            "time": "2025-02-07T04:59:16+00:00"
        },
        {
            "name": "phpunit/php-timer",
            "version": "8.0.0",
            "source": {
                "type": "git",
                "url": "https://github.com/sebastianbergmann/php-timer.git",
                "reference": "f258ce36aa457f3aa3339f9ed4c81fc66dc8c2cc"
            },
            "dist": {
                "type": "zip",
                "url": "https://api.github.com/repos/sebastianbergmann/php-timer/zipball/f258ce36aa457f3aa3339f9ed4c81fc66dc8c2cc",
                "reference": "f258ce36aa457f3aa3339f9ed4c81fc66dc8c2cc",
                "shasum": ""
            },
            "require": {
                "php": ">=8.3"
            },
            "require-dev": {
                "phpunit/phpunit": "^12.0"
            },
            "type": "library",
            "extra": {
                "branch-alias": {
                    "dev-main": "8.0-dev"
                }
            },
            "autoload": {
                "classmap": [
                    "src/"
                ]
            },
            "notification-url": "https://packagist.org/downloads/",
            "license": [
                "BSD-3-Clause"
            ],
            "authors": [
                {
                    "name": "Sebastian Bergmann",
                    "email": "sebastian@phpunit.de",
                    "role": "lead"
                }
            ],
            "description": "Utility class for timing",
            "homepage": "https://github.com/sebastianbergmann/php-timer/",
            "keywords": [
                "timer"
            ],
            "support": {
                "issues": "https://github.com/sebastianbergmann/php-timer/issues",
                "security": "https://github.com/sebastianbergmann/php-timer/security/policy",
                "source": "https://github.com/sebastianbergmann/php-timer/tree/8.0.0"
            },
            "funding": [
                {
                    "url": "https://github.com/sebastianbergmann",
                    "type": "github"
                }
            ],
            "time": "2025-02-07T04:59:38+00:00"
        },
        {
            "name": "phpunit/phpunit",
<<<<<<< HEAD
            "version": "12.5.4",
            "source": {
                "type": "git",
                "url": "https://github.com/sebastianbergmann/phpunit.git",
                "reference": "4ba0e923f9d3fc655de22f9547c01d15a41fc93a"
            },
            "dist": {
                "type": "zip",
                "url": "https://api.github.com/repos/sebastianbergmann/phpunit/zipball/4ba0e923f9d3fc655de22f9547c01d15a41fc93a",
                "reference": "4ba0e923f9d3fc655de22f9547c01d15a41fc93a",
=======
            "version": "12.5.3",
            "source": {
                "type": "git",
                "url": "https://github.com/sebastianbergmann/phpunit.git",
                "reference": "6dc2e076d09960efbb0c1272aa9bc156fc80955e"
            },
            "dist": {
                "type": "zip",
                "url": "https://api.github.com/repos/sebastianbergmann/phpunit/zipball/6dc2e076d09960efbb0c1272aa9bc156fc80955e",
                "reference": "6dc2e076d09960efbb0c1272aa9bc156fc80955e",
>>>>>>> af5bef90
                "shasum": ""
            },
            "require": {
                "ext-dom": "*",
                "ext-json": "*",
                "ext-libxml": "*",
                "ext-mbstring": "*",
                "ext-xml": "*",
                "ext-xmlwriter": "*",
                "myclabs/deep-copy": "^1.13.4",
                "phar-io/manifest": "^2.0.4",
                "phar-io/version": "^3.2.1",
                "php": ">=8.3",
                "phpunit/php-code-coverage": "^12.5.1",
                "phpunit/php-file-iterator": "^6.0.0",
                "phpunit/php-invoker": "^6.0.0",
                "phpunit/php-text-template": "^5.0.0",
                "phpunit/php-timer": "^8.0.0",
                "sebastian/cli-parser": "^4.2.0",
                "sebastian/comparator": "^7.1.3",
                "sebastian/diff": "^7.0.0",
                "sebastian/environment": "^8.0.3",
                "sebastian/exporter": "^7.0.2",
                "sebastian/global-state": "^8.0.2",
                "sebastian/object-enumerator": "^7.0.0",
                "sebastian/type": "^6.0.3",
                "sebastian/version": "^6.0.0",
                "staabm/side-effects-detector": "^1.0.5"
            },
            "bin": [
                "phpunit"
            ],
            "type": "library",
            "extra": {
                "branch-alias": {
                    "dev-main": "12.5-dev"
                }
            },
            "autoload": {
                "files": [
                    "src/Framework/Assert/Functions.php"
                ],
                "classmap": [
                    "src/"
                ]
            },
            "notification-url": "https://packagist.org/downloads/",
            "license": [
                "BSD-3-Clause"
            ],
            "authors": [
                {
                    "name": "Sebastian Bergmann",
                    "email": "sebastian@phpunit.de",
                    "role": "lead"
                }
            ],
            "description": "The PHP Unit Testing framework.",
            "homepage": "https://phpunit.de/",
            "keywords": [
                "phpunit",
                "testing",
                "xunit"
            ],
            "support": {
                "issues": "https://github.com/sebastianbergmann/phpunit/issues",
                "security": "https://github.com/sebastianbergmann/phpunit/security/policy",
<<<<<<< HEAD
                "source": "https://github.com/sebastianbergmann/phpunit/tree/12.5.4"
=======
                "source": "https://github.com/sebastianbergmann/phpunit/tree/12.5.3"
>>>>>>> af5bef90
            },
            "funding": [
                {
                    "url": "https://phpunit.de/sponsors.html",
                    "type": "custom"
                },
                {
                    "url": "https://github.com/sebastianbergmann",
                    "type": "github"
                },
                {
                    "url": "https://liberapay.com/sebastianbergmann",
                    "type": "liberapay"
                },
                {
                    "url": "https://thanks.dev/u/gh/sebastianbergmann",
                    "type": "thanks_dev"
                },
                {
                    "url": "https://tidelift.com/funding/github/packagist/phpunit/phpunit",
                    "type": "tidelift"
                }
            ],
<<<<<<< HEAD
            "time": "2025-12-15T06:05:34+00:00"
=======
            "time": "2025-12-11T08:52:59+00:00"
>>>>>>> af5bef90
        },
        {
            "name": "psr/event-dispatcher",
            "version": "1.0.0",
            "source": {
                "type": "git",
                "url": "https://github.com/php-fig/event-dispatcher.git",
                "reference": "dbefd12671e8a14ec7f180cab83036ed26714bb0"
            },
            "dist": {
                "type": "zip",
                "url": "https://api.github.com/repos/php-fig/event-dispatcher/zipball/dbefd12671e8a14ec7f180cab83036ed26714bb0",
                "reference": "dbefd12671e8a14ec7f180cab83036ed26714bb0",
                "shasum": ""
            },
            "require": {
                "php": ">=7.2.0"
            },
            "type": "library",
            "extra": {
                "branch-alias": {
                    "dev-master": "1.0.x-dev"
                }
            },
            "autoload": {
                "psr-4": {
                    "Psr\\EventDispatcher\\": "src/"
                }
            },
            "notification-url": "https://packagist.org/downloads/",
            "license": [
                "MIT"
            ],
            "authors": [
                {
                    "name": "PHP-FIG",
                    "homepage": "http://www.php-fig.org/"
                }
            ],
            "description": "Standard interfaces for event handling.",
            "keywords": [
                "events",
                "psr",
                "psr-14"
            ],
            "support": {
                "issues": "https://github.com/php-fig/event-dispatcher/issues",
                "source": "https://github.com/php-fig/event-dispatcher/tree/1.0.0"
            },
            "time": "2019-01-08T18:20:26+00:00"
        },
        {
            "name": "react/cache",
            "version": "v1.2.0",
            "source": {
                "type": "git",
                "url": "https://github.com/reactphp/cache.git",
                "reference": "d47c472b64aa5608225f47965a484b75c7817d5b"
            },
            "dist": {
                "type": "zip",
                "url": "https://api.github.com/repos/reactphp/cache/zipball/d47c472b64aa5608225f47965a484b75c7817d5b",
                "reference": "d47c472b64aa5608225f47965a484b75c7817d5b",
                "shasum": ""
            },
            "require": {
                "php": ">=5.3.0",
                "react/promise": "^3.0 || ^2.0 || ^1.1"
            },
            "require-dev": {
                "phpunit/phpunit": "^9.5 || ^5.7 || ^4.8.35"
            },
            "type": "library",
            "autoload": {
                "psr-4": {
                    "React\\Cache\\": "src/"
                }
            },
            "notification-url": "https://packagist.org/downloads/",
            "license": [
                "MIT"
            ],
            "authors": [
                {
                    "name": "Christian Lück",
                    "email": "christian@clue.engineering",
                    "homepage": "https://clue.engineering/"
                },
                {
                    "name": "Cees-Jan Kiewiet",
                    "email": "reactphp@ceesjankiewiet.nl",
                    "homepage": "https://wyrihaximus.net/"
                },
                {
                    "name": "Jan Sorgalla",
                    "email": "jsorgalla@gmail.com",
                    "homepage": "https://sorgalla.com/"
                },
                {
                    "name": "Chris Boden",
                    "email": "cboden@gmail.com",
                    "homepage": "https://cboden.dev/"
                }
            ],
            "description": "Async, Promise-based cache interface for ReactPHP",
            "keywords": [
                "cache",
                "caching",
                "promise",
                "reactphp"
            ],
            "support": {
                "issues": "https://github.com/reactphp/cache/issues",
                "source": "https://github.com/reactphp/cache/tree/v1.2.0"
            },
            "funding": [
                {
                    "url": "https://opencollective.com/reactphp",
                    "type": "open_collective"
                }
            ],
            "time": "2022-11-30T15:59:55+00:00"
        },
        {
            "name": "react/child-process",
            "version": "v0.6.6",
            "source": {
                "type": "git",
                "url": "https://github.com/reactphp/child-process.git",
                "reference": "1721e2b93d89b745664353b9cfc8f155ba8a6159"
            },
            "dist": {
                "type": "zip",
                "url": "https://api.github.com/repos/reactphp/child-process/zipball/1721e2b93d89b745664353b9cfc8f155ba8a6159",
                "reference": "1721e2b93d89b745664353b9cfc8f155ba8a6159",
                "shasum": ""
            },
            "require": {
                "evenement/evenement": "^3.0 || ^2.0 || ^1.0",
                "php": ">=5.3.0",
                "react/event-loop": "^1.2",
                "react/stream": "^1.4"
            },
            "require-dev": {
                "phpunit/phpunit": "^9.6 || ^5.7 || ^4.8.36",
                "react/socket": "^1.16",
                "sebastian/environment": "^5.0 || ^3.0 || ^2.0 || ^1.0"
            },
            "type": "library",
            "autoload": {
                "psr-4": {
                    "React\\ChildProcess\\": "src/"
                }
            },
            "notification-url": "https://packagist.org/downloads/",
            "license": [
                "MIT"
            ],
            "authors": [
                {
                    "name": "Christian Lück",
                    "email": "christian@clue.engineering",
                    "homepage": "https://clue.engineering/"
                },
                {
                    "name": "Cees-Jan Kiewiet",
                    "email": "reactphp@ceesjankiewiet.nl",
                    "homepage": "https://wyrihaximus.net/"
                },
                {
                    "name": "Jan Sorgalla",
                    "email": "jsorgalla@gmail.com",
                    "homepage": "https://sorgalla.com/"
                },
                {
                    "name": "Chris Boden",
                    "email": "cboden@gmail.com",
                    "homepage": "https://cboden.dev/"
                }
            ],
            "description": "Event-driven library for executing child processes with ReactPHP.",
            "keywords": [
                "event-driven",
                "process",
                "reactphp"
            ],
            "support": {
                "issues": "https://github.com/reactphp/child-process/issues",
                "source": "https://github.com/reactphp/child-process/tree/v0.6.6"
            },
            "funding": [
                {
                    "url": "https://opencollective.com/reactphp",
                    "type": "open_collective"
                }
            ],
            "time": "2025-01-01T16:37:48+00:00"
        },
        {
            "name": "react/dns",
            "version": "v1.14.0",
            "source": {
                "type": "git",
                "url": "https://github.com/reactphp/dns.git",
                "reference": "7562c05391f42701c1fccf189c8225fece1cd7c3"
            },
            "dist": {
                "type": "zip",
                "url": "https://api.github.com/repos/reactphp/dns/zipball/7562c05391f42701c1fccf189c8225fece1cd7c3",
                "reference": "7562c05391f42701c1fccf189c8225fece1cd7c3",
                "shasum": ""
            },
            "require": {
                "php": ">=5.3.0",
                "react/cache": "^1.0 || ^0.6 || ^0.5",
                "react/event-loop": "^1.2",
                "react/promise": "^3.2 || ^2.7 || ^1.2.1"
            },
            "require-dev": {
                "phpunit/phpunit": "^9.6 || ^5.7 || ^4.8.36",
                "react/async": "^4.3 || ^3 || ^2",
                "react/promise-timer": "^1.11"
            },
            "type": "library",
            "autoload": {
                "psr-4": {
                    "React\\Dns\\": "src/"
                }
            },
            "notification-url": "https://packagist.org/downloads/",
            "license": [
                "MIT"
            ],
            "authors": [
                {
                    "name": "Christian Lück",
                    "email": "christian@clue.engineering",
                    "homepage": "https://clue.engineering/"
                },
                {
                    "name": "Cees-Jan Kiewiet",
                    "email": "reactphp@ceesjankiewiet.nl",
                    "homepage": "https://wyrihaximus.net/"
                },
                {
                    "name": "Jan Sorgalla",
                    "email": "jsorgalla@gmail.com",
                    "homepage": "https://sorgalla.com/"
                },
                {
                    "name": "Chris Boden",
                    "email": "cboden@gmail.com",
                    "homepage": "https://cboden.dev/"
                }
            ],
            "description": "Async DNS resolver for ReactPHP",
            "keywords": [
                "async",
                "dns",
                "dns-resolver",
                "reactphp"
            ],
            "support": {
                "issues": "https://github.com/reactphp/dns/issues",
                "source": "https://github.com/reactphp/dns/tree/v1.14.0"
            },
            "funding": [
                {
                    "url": "https://opencollective.com/reactphp",
                    "type": "open_collective"
                }
            ],
            "time": "2025-11-18T19:34:28+00:00"
        },
        {
            "name": "react/event-loop",
            "version": "v1.6.0",
            "source": {
                "type": "git",
                "url": "https://github.com/reactphp/event-loop.git",
                "reference": "ba276bda6083df7e0050fd9b33f66ad7a4ac747a"
            },
            "dist": {
                "type": "zip",
                "url": "https://api.github.com/repos/reactphp/event-loop/zipball/ba276bda6083df7e0050fd9b33f66ad7a4ac747a",
                "reference": "ba276bda6083df7e0050fd9b33f66ad7a4ac747a",
                "shasum": ""
            },
            "require": {
                "php": ">=5.3.0"
            },
            "require-dev": {
                "phpunit/phpunit": "^9.6 || ^5.7 || ^4.8.36"
            },
            "suggest": {
                "ext-pcntl": "For signal handling support when using the StreamSelectLoop"
            },
            "type": "library",
            "autoload": {
                "psr-4": {
                    "React\\EventLoop\\": "src/"
                }
            },
            "notification-url": "https://packagist.org/downloads/",
            "license": [
                "MIT"
            ],
            "authors": [
                {
                    "name": "Christian Lück",
                    "email": "christian@clue.engineering",
                    "homepage": "https://clue.engineering/"
                },
                {
                    "name": "Cees-Jan Kiewiet",
                    "email": "reactphp@ceesjankiewiet.nl",
                    "homepage": "https://wyrihaximus.net/"
                },
                {
                    "name": "Jan Sorgalla",
                    "email": "jsorgalla@gmail.com",
                    "homepage": "https://sorgalla.com/"
                },
                {
                    "name": "Chris Boden",
                    "email": "cboden@gmail.com",
                    "homepage": "https://cboden.dev/"
                }
            ],
            "description": "ReactPHP's core reactor event loop that libraries can use for evented I/O.",
            "keywords": [
                "asynchronous",
                "event-loop"
            ],
            "support": {
                "issues": "https://github.com/reactphp/event-loop/issues",
                "source": "https://github.com/reactphp/event-loop/tree/v1.6.0"
            },
            "funding": [
                {
                    "url": "https://opencollective.com/reactphp",
                    "type": "open_collective"
                }
            ],
            "time": "2025-11-17T20:46:25+00:00"
        },
        {
            "name": "react/promise",
            "version": "v3.3.0",
            "source": {
                "type": "git",
                "url": "https://github.com/reactphp/promise.git",
                "reference": "23444f53a813a3296c1368bb104793ce8d88f04a"
            },
            "dist": {
                "type": "zip",
                "url": "https://api.github.com/repos/reactphp/promise/zipball/23444f53a813a3296c1368bb104793ce8d88f04a",
                "reference": "23444f53a813a3296c1368bb104793ce8d88f04a",
                "shasum": ""
            },
            "require": {
                "php": ">=7.1.0"
            },
            "require-dev": {
                "phpstan/phpstan": "1.12.28 || 1.4.10",
                "phpunit/phpunit": "^9.6 || ^7.5"
            },
            "type": "library",
            "autoload": {
                "files": [
                    "src/functions_include.php"
                ],
                "psr-4": {
                    "React\\Promise\\": "src/"
                }
            },
            "notification-url": "https://packagist.org/downloads/",
            "license": [
                "MIT"
            ],
            "authors": [
                {
                    "name": "Jan Sorgalla",
                    "email": "jsorgalla@gmail.com",
                    "homepage": "https://sorgalla.com/"
                },
                {
                    "name": "Christian Lück",
                    "email": "christian@clue.engineering",
                    "homepage": "https://clue.engineering/"
                },
                {
                    "name": "Cees-Jan Kiewiet",
                    "email": "reactphp@ceesjankiewiet.nl",
                    "homepage": "https://wyrihaximus.net/"
                },
                {
                    "name": "Chris Boden",
                    "email": "cboden@gmail.com",
                    "homepage": "https://cboden.dev/"
                }
            ],
            "description": "A lightweight implementation of CommonJS Promises/A for PHP",
            "keywords": [
                "promise",
                "promises"
            ],
            "support": {
                "issues": "https://github.com/reactphp/promise/issues",
                "source": "https://github.com/reactphp/promise/tree/v3.3.0"
            },
            "funding": [
                {
                    "url": "https://opencollective.com/reactphp",
                    "type": "open_collective"
                }
            ],
            "time": "2025-08-19T18:57:03+00:00"
        },
        {
            "name": "react/socket",
            "version": "v1.17.0",
            "source": {
                "type": "git",
                "url": "https://github.com/reactphp/socket.git",
                "reference": "ef5b17b81f6f60504c539313f94f2d826c5faa08"
            },
            "dist": {
                "type": "zip",
                "url": "https://api.github.com/repos/reactphp/socket/zipball/ef5b17b81f6f60504c539313f94f2d826c5faa08",
                "reference": "ef5b17b81f6f60504c539313f94f2d826c5faa08",
                "shasum": ""
            },
            "require": {
                "evenement/evenement": "^3.0 || ^2.0 || ^1.0",
                "php": ">=5.3.0",
                "react/dns": "^1.13",
                "react/event-loop": "^1.2",
                "react/promise": "^3.2 || ^2.6 || ^1.2.1",
                "react/stream": "^1.4"
            },
            "require-dev": {
                "phpunit/phpunit": "^9.6 || ^5.7 || ^4.8.36",
                "react/async": "^4.3 || ^3.3 || ^2",
                "react/promise-stream": "^1.4",
                "react/promise-timer": "^1.11"
            },
            "type": "library",
            "autoload": {
                "psr-4": {
                    "React\\Socket\\": "src/"
                }
            },
            "notification-url": "https://packagist.org/downloads/",
            "license": [
                "MIT"
            ],
            "authors": [
                {
                    "name": "Christian Lück",
                    "email": "christian@clue.engineering",
                    "homepage": "https://clue.engineering/"
                },
                {
                    "name": "Cees-Jan Kiewiet",
                    "email": "reactphp@ceesjankiewiet.nl",
                    "homepage": "https://wyrihaximus.net/"
                },
                {
                    "name": "Jan Sorgalla",
                    "email": "jsorgalla@gmail.com",
                    "homepage": "https://sorgalla.com/"
                },
                {
                    "name": "Chris Boden",
                    "email": "cboden@gmail.com",
                    "homepage": "https://cboden.dev/"
                }
            ],
            "description": "Async, streaming plaintext TCP/IP and secure TLS socket server and client connections for ReactPHP",
            "keywords": [
                "Connection",
                "Socket",
                "async",
                "reactphp",
                "stream"
            ],
            "support": {
                "issues": "https://github.com/reactphp/socket/issues",
                "source": "https://github.com/reactphp/socket/tree/v1.17.0"
            },
            "funding": [
                {
                    "url": "https://opencollective.com/reactphp",
                    "type": "open_collective"
                }
            ],
            "time": "2025-11-19T20:47:34+00:00"
        },
        {
            "name": "react/stream",
            "version": "v1.4.0",
            "source": {
                "type": "git",
                "url": "https://github.com/reactphp/stream.git",
                "reference": "1e5b0acb8fe55143b5b426817155190eb6f5b18d"
            },
            "dist": {
                "type": "zip",
                "url": "https://api.github.com/repos/reactphp/stream/zipball/1e5b0acb8fe55143b5b426817155190eb6f5b18d",
                "reference": "1e5b0acb8fe55143b5b426817155190eb6f5b18d",
                "shasum": ""
            },
            "require": {
                "evenement/evenement": "^3.0 || ^2.0 || ^1.0",
                "php": ">=5.3.8",
                "react/event-loop": "^1.2"
            },
            "require-dev": {
                "clue/stream-filter": "~1.2",
                "phpunit/phpunit": "^9.6 || ^5.7 || ^4.8.36"
            },
            "type": "library",
            "autoload": {
                "psr-4": {
                    "React\\Stream\\": "src/"
                }
            },
            "notification-url": "https://packagist.org/downloads/",
            "license": [
                "MIT"
            ],
            "authors": [
                {
                    "name": "Christian Lück",
                    "email": "christian@clue.engineering",
                    "homepage": "https://clue.engineering/"
                },
                {
                    "name": "Cees-Jan Kiewiet",
                    "email": "reactphp@ceesjankiewiet.nl",
                    "homepage": "https://wyrihaximus.net/"
                },
                {
                    "name": "Jan Sorgalla",
                    "email": "jsorgalla@gmail.com",
                    "homepage": "https://sorgalla.com/"
                },
                {
                    "name": "Chris Boden",
                    "email": "cboden@gmail.com",
                    "homepage": "https://cboden.dev/"
                }
            ],
            "description": "Event-driven readable and writable streams for non-blocking I/O in ReactPHP",
            "keywords": [
                "event-driven",
                "io",
                "non-blocking",
                "pipe",
                "reactphp",
                "readable",
                "stream",
                "writable"
            ],
            "support": {
                "issues": "https://github.com/reactphp/stream/issues",
                "source": "https://github.com/reactphp/stream/tree/v1.4.0"
            },
            "funding": [
                {
                    "url": "https://opencollective.com/reactphp",
                    "type": "open_collective"
                }
            ],
            "time": "2024-06-11T12:45:25+00:00"
        },
        {
            "name": "roave/security-advisories",
            "version": "dev-latest",
            "source": {
                "type": "git",
                "url": "https://github.com/Roave/SecurityAdvisories.git",
<<<<<<< HEAD
                "reference": "df7a11b7df806e493d3047bf9cf9736645bbdf84"
            },
            "dist": {
                "type": "zip",
                "url": "https://api.github.com/repos/Roave/SecurityAdvisories/zipball/df7a11b7df806e493d3047bf9cf9736645bbdf84",
                "reference": "df7a11b7df806e493d3047bf9cf9736645bbdf84",
=======
                "reference": "4400137eb61cd0db3192a409353ae83e811395fe"
            },
            "dist": {
                "type": "zip",
                "url": "https://api.github.com/repos/Roave/SecurityAdvisories/zipball/4400137eb61cd0db3192a409353ae83e811395fe",
                "reference": "4400137eb61cd0db3192a409353ae83e811395fe",
>>>>>>> af5bef90
                "shasum": ""
            },
            "conflict": {
                "3f/pygmentize": "<1.2",
                "adaptcms/adaptcms": "<=1.3",
                "admidio/admidio": "<=4.3.16",
                "adodb/adodb-php": "<=5.22.9",
                "aheinze/cockpit": "<2.2",
                "aimeos/ai-admin-graphql": ">=2022.04.1,<2022.10.10|>=2023.04.1,<2023.10.6|>=2024.04.1,<2024.07.2",
                "aimeos/ai-admin-jsonadm": "<2020.10.13|>=2021.04.1,<2021.10.6|>=2022.04.1,<2022.10.3|>=2023.04.1,<2023.10.4|==2024.04.1",
                "aimeos/ai-client-html": ">=2020.04.1,<2020.10.27|>=2021.04.1,<2021.10.22|>=2022.04.1,<2022.10.13|>=2023.04.1,<2023.10.15|>=2024.04.1,<2024.04.7",
                "aimeos/ai-cms-grapesjs": ">=2021.04.1,<2021.10.8|>=2022.04.1,<2022.10.9|>=2023.04.1,<2023.10.15|>=2024.04.1,<2024.10.8|>=2025.04.1,<2025.10.2",
                "aimeos/ai-controller-frontend": "<2020.10.15|>=2021.04.1,<2021.10.8|>=2022.04.1,<2022.10.8|>=2023.04.1,<2023.10.9|==2024.04.1",
                "aimeos/aimeos-core": ">=2022.04.1,<2022.10.17|>=2023.04.1,<2023.10.17|>=2024.04.1,<2024.04.7",
                "aimeos/aimeos-typo3": "<19.10.12|>=20,<20.10.5",
                "airesvsg/acf-to-rest-api": "<=3.1",
                "akaunting/akaunting": "<2.1.13",
                "akeneo/pim-community-dev": "<5.0.119|>=6,<6.0.53",
                "alextselegidis/easyappointments": "<1.5.2.0-beta1",
                "alexusmai/laravel-file-manager": "<=3.3.1",
                "alt-design/alt-redirect": "<1.6.4",
                "altcha-org/altcha": "<1.3.1",
                "alterphp/easyadmin-extension-bundle": ">=1.2,<1.2.11|>=1.3,<1.3.1",
                "amazing/media2click": ">=1,<1.3.3",
                "ameos/ameos_tarteaucitron": "<1.2.23",
                "amphp/artax": "<1.0.6|>=2,<2.0.6",
                "amphp/http": "<=1.7.2|>=2,<=2.1",
                "amphp/http-client": ">=4,<4.4",
                "anchorcms/anchor-cms": "<=0.12.7",
                "andreapollastri/cipi": "<=3.1.15",
                "andrewhaine/silverstripe-form-capture": ">=0.2,<=0.2.3|>=1,<1.0.2|>=2,<2.2.5",
                "aoe/restler": "<1.7.1",
                "apache-solr-for-typo3/solr": "<2.8.3",
                "apereo/phpcas": "<1.6",
                "api-platform/core": "<3.4.17|>=4,<4.0.22|>=4.1,<4.1.5",
                "api-platform/graphql": "<3.4.17|>=4,<4.0.22|>=4.1,<4.1.5",
                "appwrite/server-ce": "<=1.2.1",
                "arc/web": "<3",
                "area17/twill": "<1.2.5|>=2,<2.5.3",
                "artesaos/seotools": "<0.17.2",
                "asymmetricrypt/asymmetricrypt": "<9.9.99",
                "athlon1600/php-proxy": "<=5.1",
                "athlon1600/php-proxy-app": "<=3",
                "athlon1600/youtube-downloader": "<=4",
                "austintoddj/canvas": "<=3.4.2",
                "auth0/auth0-php": ">=3.3,<=8.16",
                "auth0/login": "<=7.18",
                "auth0/symfony": "<=5.4.1",
                "auth0/wordpress": "<=5.3",
                "automad/automad": "<2.0.0.0-alpha5",
                "automattic/jetpack": "<9.8",
                "awesome-support/awesome-support": "<=6.0.7",
                "aws/aws-sdk-php": "<3.288.1",
                "azuracast/azuracast": "<=0.23.1",
                "b13/seo_basics": "<0.8.2",
                "backdrop/backdrop": "<=1.32",
                "backpack/crud": "<3.4.9",
                "backpack/filemanager": "<2.0.2|>=3,<3.0.9",
                "bacula-web/bacula-web": "<9.7.1",
                "badaso/core": "<=2.9.11",
                "bagisto/bagisto": "<=2.3.7",
                "barrelstrength/sprout-base-email": "<1.2.7",
                "barrelstrength/sprout-forms": "<3.9",
                "barryvdh/laravel-translation-manager": "<0.6.8",
                "barzahlen/barzahlen-php": "<2.0.1",
                "baserproject/basercms": "<=5.1.1",
                "bassjobsen/bootstrap-3-typeahead": ">4.0.2",
                "bbpress/bbpress": "<2.6.5",
                "bcit-ci/codeigniter": "<3.1.3",
                "bcosca/fatfree": "<3.7.2",
                "bedita/bedita": "<4",
                "bednee/cooluri": "<1.0.30",
                "bigfork/silverstripe-form-capture": ">=3,<3.1.1",
                "billz/raspap-webgui": "<3.3.6",
                "binarytorch/larecipe": "<2.8.1",
                "bk2k/bootstrap-package": ">=7.1,<7.1.2|>=8,<8.0.8|>=9,<9.0.4|>=9.1,<9.1.3|>=10,<10.0.10|>=11,<11.0.3",
                "blueimp/jquery-file-upload": "==6.4.4",
                "bmarshall511/wordpress_zero_spam": "<5.2.13",
                "bolt/bolt": "<3.7.2",
                "bolt/core": "<=4.2",
                "born05/craft-twofactorauthentication": "<3.3.4",
                "bottelet/flarepoint": "<2.2.1",
                "bref/bref": "<2.1.17",
                "brightlocal/phpwhois": "<=4.2.5",
                "brotkrueml/codehighlight": "<2.7",
                "brotkrueml/schema": "<1.13.1|>=2,<2.5.1",
                "brotkrueml/typo3-matomo-integration": "<1.3.2",
                "buddypress/buddypress": "<7.2.1",
                "bugsnag/bugsnag-laravel": ">=2,<2.0.2",
                "bvbmedia/multishop": "<2.0.39",
                "bytefury/crater": "<6.0.2",
                "cachethq/cachet": "<2.5.1",
                "cakephp/cakephp": "<3.10.3|>=4,<4.0.10|>=4.1,<4.1.4|>=4.2,<4.2.12|>=4.3,<4.3.11|>=4.4,<4.4.10",
                "cakephp/database": ">=4.2,<4.2.12|>=4.3,<4.3.11|>=4.4,<4.4.10",
                "cardgate/magento2": "<2.0.33",
                "cardgate/woocommerce": "<=3.1.15",
                "cart2quote/module-quotation": ">=4.1.6,<=4.4.5|>=5,<5.4.4",
                "cart2quote/module-quotation-encoded": ">=4.1.6,<=4.4.5|>=5,<5.4.4",
                "cartalyst/sentry": "<=2.1.6",
                "catfan/medoo": "<1.7.5",
                "causal/oidc": "<4",
                "cecil/cecil": "<7.47.1",
                "centreon/centreon": "<22.10.15",
                "cesnet/simplesamlphp-module-proxystatistics": "<3.1",
                "chriskacerguis/codeigniter-restserver": "<=2.7.1",
                "chrome-php/chrome": "<1.14",
                "civicrm/civicrm-core": ">=4.2,<4.2.9|>=4.3,<4.3.3",
                "ckeditor/ckeditor": "<4.25",
                "clickstorm/cs-seo": ">=6,<6.8|>=7,<7.5|>=8,<8.4|>=9,<9.3",
                "co-stack/fal_sftp": "<0.2.6",
                "cockpit-hq/cockpit": "<2.11.4",
                "code16/sharp": "<9.11.1",
                "codeception/codeception": "<3.1.3|>=4,<4.1.22",
                "codeigniter/framework": "<3.1.10",
                "codeigniter4/framework": "<4.6.2",
                "codeigniter4/shield": "<1.0.0.0-beta8",
                "codiad/codiad": "<=2.8.4",
                "codingms/additional-tca": ">=1.7,<1.15.17|>=1.16,<1.16.9",
                "codingms/modules": "<4.3.11|>=5,<5.7.4|>=6,<6.4.2|>=7,<7.5.5",
                "commerceteam/commerce": ">=0.9.6,<0.9.9",
                "components/jquery": ">=1.0.3,<3.5",
                "composer/composer": "<1.10.27|>=2,<2.2.24|>=2.3,<2.7.7",
                "concrete5/concrete5": "<9.4.3",
                "concrete5/core": "<8.5.8|>=9,<9.1",
                "contao-components/mediaelement": ">=2.14.2,<2.21.1",
                "contao/comments-bundle": ">=2,<4.13.40|>=5.0.0.0-RC1-dev,<5.3.4",
                "contao/contao": ">=3,<3.5.37|>=4,<4.4.56|>=4.5,<4.13.56|>=5,<5.3.38|>=5.4.0.0-RC1-dev,<5.6.1",
                "contao/core": "<3.5.39",
                "contao/core-bundle": "<4.13.57|>=5,<5.3.42|>=5.4,<5.6.5",
                "contao/listing-bundle": ">=3,<=3.5.30|>=4,<4.4.8",
                "contao/managed-edition": "<=1.5",
                "corveda/phpsandbox": "<1.3.5",
                "cosenary/instagram": "<=2.3",
                "couleurcitron/tarteaucitron-wp": "<0.3",
                "craftcms/cms": "<=4.16.5|>=5,<=5.8.6",
                "croogo/croogo": "<4",
                "cuyz/valinor": "<0.12",
                "czim/file-handling": "<1.5|>=2,<2.3",
                "czproject/git-php": "<4.0.3",
                "damienharper/auditor-bundle": "<5.2.6",
                "dapphp/securimage": "<3.6.6",
                "darylldoyle/safe-svg": "<1.9.10",
                "datadog/dd-trace": ">=0.30,<0.30.2",
                "datahihi1/tiny-env": "<1.0.3|>=1.0.9,<1.0.11",
                "datatables/datatables": "<1.10.10",
                "david-garcia/phpwhois": "<=4.3.1",
                "dbrisinajumi/d2files": "<1",
                "dcat/laravel-admin": "<=2.1.3|==2.2.0.0-beta|==2.2.2.0-beta",
                "derhansen/fe_change_pwd": "<2.0.5|>=3,<3.0.3",
                "derhansen/sf_event_mgt": "<4.3.1|>=5,<5.1.1|>=7,<7.4",
                "desperado/xml-bundle": "<=0.1.7",
                "dev-lancer/minecraft-motd-parser": "<=1.0.5",
                "devcode-it/openstamanager": "<=2.9.4",
                "devgroup/dotplant": "<2020.09.14-dev",
                "digimix/wp-svg-upload": "<=1",
                "directmailteam/direct-mail": "<6.0.3|>=7,<7.0.3|>=8,<9.5.2",
                "dl/yag": "<3.0.1",
                "dmk/webkitpdf": "<1.1.4",
                "dnadesign/silverstripe-elemental": "<5.3.12",
                "doctrine/annotations": "<1.2.7",
                "doctrine/cache": ">=1,<1.3.2|>=1.4,<1.4.2",
                "doctrine/common": "<2.4.3|>=2.5,<2.5.1",
                "doctrine/dbal": ">=2,<2.0.8|>=2.1,<2.1.2|>=3,<3.1.4",
                "doctrine/doctrine-bundle": "<1.5.2",
                "doctrine/doctrine-module": "<0.7.2",
                "doctrine/mongodb-odm": "<1.0.2",
                "doctrine/mongodb-odm-bundle": "<3.0.1",
                "doctrine/orm": ">=1,<1.2.4|>=2,<2.4.8|>=2.5,<2.5.1|>=2.8.3,<2.8.4",
                "dolibarr/dolibarr": "<21.0.3",
                "dompdf/dompdf": "<2.0.4",
                "doublethreedigital/guest-entries": "<3.1.2",
                "drupal-pattern-lab/unified-twig-extensions": "<=0.1",
                "drupal/access_code": "<2.0.5",
                "drupal/acquia_dam": "<1.1.5",
                "drupal/admin_audit_trail": "<1.0.5",
                "drupal/ai": "<1.0.5",
                "drupal/alogin": "<2.0.6",
                "drupal/cache_utility": "<1.2.1",
                "drupal/civictheme": "<1.12",
                "drupal/commerce_alphabank_redirect": "<1.0.3",
                "drupal/commerce_eurobank_redirect": "<2.1.1",
                "drupal/config_split": "<1.10|>=2,<2.0.2",
                "drupal/core": ">=6,<6.38|>=7,<7.102|>=8,<10.4.9|>=10.5,<10.5.6|>=11,<11.1.9|>=11.2,<11.2.8",
                "drupal/core-recommended": ">=7,<7.102|>=8,<10.2.11|>=10.3,<10.3.9|>=11,<11.0.8",
                "drupal/currency": "<3.5",
                "drupal/drupal": ">=5,<5.11|>=6,<6.38|>=7,<7.102|>=8,<10.2.11|>=10.3,<10.3.9|>=11,<11.0.8",
                "drupal/email_tfa": "<2.0.6",
                "drupal/formatter_suite": "<2.1",
                "drupal/gdpr": "<3.0.1|>=3.1,<3.1.2",
                "drupal/google_tag": "<1.8|>=2,<2.0.8",
                "drupal/ignition": "<1.0.4",
                "drupal/json_field": "<1.5",
                "drupal/lightgallery": "<1.6",
                "drupal/link_field_display_mode_formatter": "<1.6",
                "drupal/matomo": "<1.24",
                "drupal/oauth2_client": "<4.1.3",
                "drupal/oauth2_server": "<2.1",
                "drupal/obfuscate": "<2.0.1",
                "drupal/plausible_tracking": "<1.0.2",
                "drupal/quick_node_block": "<2",
                "drupal/rapidoc_elements_field_formatter": "<1.0.1",
                "drupal/reverse_proxy_header": "<1.1.2",
                "drupal/simple_multistep": "<2",
                "drupal/simple_oauth": ">=6,<6.0.7",
                "drupal/spamspan": "<3.2.1",
                "drupal/tfa": "<1.10",
                "drupal/umami_analytics": "<1.0.1",
                "duncanmcclean/guest-entries": "<3.1.2",
                "dweeves/magmi": "<=0.7.24",
                "ec-cube/ec-cube": "<2.4.4|>=2.11,<=2.17.1|>=3,<=3.0.18.0-patch4|>=4,<=4.1.2",
                "ecodev/newsletter": "<=4",
                "ectouch/ectouch": "<=2.7.2",
                "egroupware/egroupware": "<23.1.20240624",
                "elefant/cms": "<2.0.7",
                "elgg/elgg": "<3.3.24|>=4,<4.0.5",
                "elijaa/phpmemcacheadmin": "<=1.3",
                "elmsln/haxcms": "<11.0.14",
                "encore/laravel-admin": "<=1.8.19",
                "endroid/qr-code-bundle": "<3.4.2",
                "enhavo/enhavo-app": "<=0.13.1",
                "enshrined/svg-sanitize": "<0.22",
                "erusev/parsedown": "<1.7.2",
                "ether/logs": "<3.0.4",
                "evolutioncms/evolution": "<=3.2.3",
                "exceedone/exment": "<4.4.3|>=5,<5.0.3",
                "exceedone/laravel-admin": "<2.2.3|==3",
                "ezsystems/demobundle": ">=5.4,<5.4.6.1-dev",
                "ezsystems/ez-support-tools": ">=2.2,<2.2.3",
                "ezsystems/ezdemo-ls-extension": ">=5.4,<5.4.2.1-dev",
                "ezsystems/ezfind-ls": ">=5.3,<5.3.6.1-dev|>=5.4,<5.4.11.1-dev|>=2017.12,<2017.12.0.1-dev",
                "ezsystems/ezplatform": "<=1.13.6|>=2,<=2.5.24",
                "ezsystems/ezplatform-admin-ui": ">=1.3,<1.3.5|>=1.4,<1.4.6|>=1.5,<1.5.29|>=2.3,<2.3.39|>=3.3,<3.3.39",
                "ezsystems/ezplatform-admin-ui-assets": ">=4,<4.2.1|>=5,<5.0.1|>=5.1,<5.1.1|>=5.3.0.0-beta1,<5.3.5",
                "ezsystems/ezplatform-graphql": ">=1.0.0.0-RC1-dev,<1.0.13|>=2.0.0.0-beta1,<2.3.12",
                "ezsystems/ezplatform-http-cache": "<2.3.16",
                "ezsystems/ezplatform-kernel": "<1.2.5.1-dev|>=1.3,<1.3.35",
                "ezsystems/ezplatform-rest": ">=1.2,<=1.2.2|>=1.3,<1.3.8",
                "ezsystems/ezplatform-richtext": ">=2.3,<2.3.26|>=3.3,<3.3.40",
                "ezsystems/ezplatform-solr-search-engine": ">=1.7,<1.7.12|>=2,<2.0.2|>=3.3,<3.3.15",
                "ezsystems/ezplatform-user": ">=1,<1.0.1",
                "ezsystems/ezpublish-kernel": "<6.13.8.2-dev|>=7,<7.5.31",
                "ezsystems/ezpublish-legacy": "<=2017.12.7.3|>=2018.6,<=2019.03.5.1",
                "ezsystems/platform-ui-assets-bundle": ">=4.2,<4.2.3",
                "ezsystems/repository-forms": ">=2.3,<2.3.2.1-dev|>=2.5,<2.5.15",
                "ezyang/htmlpurifier": "<=4.2",
                "facade/ignition": "<1.16.15|>=2,<2.4.2|>=2.5,<2.5.2",
                "facturascripts/facturascripts": "<=2022.08",
                "fastly/magento2": "<1.2.26",
                "feehi/cms": "<=2.1.1",
                "feehi/feehicms": "<=2.1.1",
                "fenom/fenom": "<=2.12.1",
                "filament/actions": ">=3.2,<3.2.123",
                "filament/filament": ">=4,<4.3.1",
                "filament/infolists": ">=3,<3.2.115",
                "filament/tables": ">=3,<3.2.115",
                "filegator/filegator": "<7.8",
                "filp/whoops": "<2.1.13",
                "fineuploader/php-traditional-server": "<=1.2.2",
                "firebase/php-jwt": "<6",
                "fisharebest/webtrees": "<=2.1.18",
                "fixpunkt/fp-masterquiz": "<2.2.1|>=3,<3.5.2",
                "fixpunkt/fp-newsletter": "<1.1.1|>=1.2,<2.1.2|>=2.2,<3.2.6",
                "flarum/core": "<1.8.10",
                "flarum/flarum": "<0.1.0.0-beta8",
                "flarum/framework": "<1.8.10",
                "flarum/mentions": "<1.6.3",
                "flarum/sticky": ">=0.1.0.0-beta14,<=0.1.0.0-beta15",
                "flarum/tags": "<=0.1.0.0-beta13",
                "floriangaerber/magnesium": "<0.3.1",
                "fluidtypo3/vhs": "<5.1.1",
                "fof/byobu": ">=0.3.0.0-beta2,<1.1.7",
                "fof/pretty-mail": "<=1.1.2",
                "fof/upload": "<1.2.3",
                "foodcoopshop/foodcoopshop": ">=3.2,<3.6.1",
                "fooman/tcpdf": "<6.2.22",
                "forkcms/forkcms": "<5.11.1",
                "fossar/tcpdf-parser": "<6.2.22",
                "francoisjacquet/rosariosis": "<=11.5.1",
                "frappant/frp-form-answers": "<3.1.2|>=4,<4.0.2",
                "friendsofsymfony/oauth2-php": "<1.3",
                "friendsofsymfony/rest-bundle": ">=1.2,<1.2.2",
                "friendsofsymfony/user-bundle": ">=1,<1.3.5",
                "friendsofsymfony1/swiftmailer": ">=4,<5.4.13|>=6,<6.2.5",
                "friendsofsymfony1/symfony1": ">=1.1,<1.5.19",
                "friendsoftypo3/mediace": ">=7.6.2,<7.6.5",
                "friendsoftypo3/openid": ">=4.5,<4.5.31|>=4.7,<4.7.16|>=6,<6.0.11|>=6.1,<6.1.6",
                "froala/wysiwyg-editor": "<=4.3",
                "froxlor/froxlor": "<=2.2.5",
                "frozennode/administrator": "<=5.0.12",
                "fuel/core": "<1.8.1",
                "funadmin/funadmin": "<=5.0.2",
                "gaoming13/wechat-php-sdk": "<=1.10.2",
                "genix/cms": "<=1.1.11",
                "georgringer/news": "<1.3.3",
                "geshi/geshi": "<=1.0.9.1",
                "getformwork/formwork": "<2.2",
                "getgrav/grav": "<1.11.0.0-beta1",
                "getkirby/cms": "<3.9.8.3-dev|>=3.10,<3.10.1.2-dev|>=4,<4.7.1|>=5,<5.1.4",
                "getkirby/kirby": "<3.9.8.3-dev|>=3.10,<3.10.1.2-dev|>=4,<4.7.1",
                "getkirby/panel": "<2.5.14",
                "getkirby/starterkit": "<=3.7.0.2",
                "gilacms/gila": "<=1.15.4",
                "gleez/cms": "<=1.3|==2",
                "globalpayments/php-sdk": "<2",
                "goalgorilla/open_social": "<12.3.11|>=12.4,<12.4.10|>=13.0.0.0-alpha1,<13.0.0.0-alpha11",
                "gogentooss/samlbase": "<1.2.7",
                "google/protobuf": "<3.4",
                "gos/web-socket-bundle": "<1.10.4|>=2,<2.6.1|>=3,<3.3",
                "gp247/core": "<1.1.24",
                "gree/jose": "<2.2.1",
                "gregwar/rst": "<1.0.3",
                "grumpydictator/firefly-iii": "<6.1.17",
                "gugoan/economizzer": "<=0.9.0.0-beta1",
                "guzzlehttp/guzzle": "<6.5.8|>=7,<7.4.5",
                "guzzlehttp/oauth-subscriber": "<0.8.1",
                "guzzlehttp/psr7": "<1.9.1|>=2,<2.4.5",
                "haffner/jh_captcha": "<=2.1.3|>=3,<=3.0.2",
                "handcraftedinthealps/goodby-csv": "<1.4.3",
                "harvesthq/chosen": "<1.8.7",
                "helloxz/imgurl": "<=2.31",
                "hhxsv5/laravel-s": "<3.7.36",
                "hillelcoren/invoice-ninja": "<5.3.35",
                "himiklab/yii2-jqgrid-widget": "<1.0.8",
                "hjue/justwriting": "<=1",
                "hov/jobfair": "<1.0.13|>=2,<2.0.2",
                "httpsoft/http-message": "<1.0.12",
                "hyn/multi-tenant": ">=5.6,<5.7.2",
                "ibexa/admin-ui": ">=4.2,<4.2.3|>=4.6,<4.6.25|>=5,<5.0.3",
                "ibexa/admin-ui-assets": ">=4.6.0.0-alpha1,<4.6.21",
                "ibexa/core": ">=4,<4.0.7|>=4.1,<4.1.4|>=4.2,<4.2.3|>=4.5,<4.5.6|>=4.6,<4.6.2",
                "ibexa/fieldtype-richtext": ">=4.6,<4.6.25|>=5,<5.0.3",
                "ibexa/graphql": ">=2.5,<2.5.31|>=3.3,<3.3.28|>=4.2,<4.2.3",
                "ibexa/http-cache": ">=4.6,<4.6.14",
                "ibexa/post-install": "<1.0.16|>=4.6,<4.6.14",
                "ibexa/solr": ">=4.5,<4.5.4",
                "ibexa/user": ">=4,<4.4.3|>=5,<5.0.4",
                "icecoder/icecoder": "<=8.1",
                "idno/known": "<=1.3.1",
                "ilicmiljan/secure-props": ">=1.2,<1.2.2",
                "illuminate/auth": "<5.5.10",
                "illuminate/cookie": ">=4,<=4.0.11|>=4.1,<6.18.31|>=7,<7.22.4",
                "illuminate/database": "<6.20.26|>=7,<7.30.5|>=8,<8.40",
                "illuminate/encryption": ">=4,<=4.0.11|>=4.1,<=4.1.31|>=4.2,<=4.2.22|>=5,<=5.0.35|>=5.1,<=5.1.46|>=5.2,<=5.2.45|>=5.3,<=5.3.31|>=5.4,<=5.4.36|>=5.5,<5.5.40|>=5.6,<5.6.15",
                "illuminate/view": "<6.20.42|>=7,<7.30.6|>=8,<8.75",
                "imdbphp/imdbphp": "<=5.1.1",
                "impresscms/impresscms": "<=1.4.5",
                "impresspages/impresspages": "<1.0.13",
                "in2code/femanager": "<6.4.2|>=7,<7.5.3|>=8,<8.3.1",
                "in2code/ipandlanguageredirect": "<5.1.2",
                "in2code/lux": "<17.6.1|>=18,<24.0.2",
                "in2code/powermail": "<7.5.1|>=8,<8.5.1|>=9,<10.9.1|>=11,<12.5.3|==13",
                "innologi/typo3-appointments": "<2.0.6",
                "intelliants/subrion": "<4.2.2",
                "inter-mediator/inter-mediator": "==5.5",
                "ipl/web": "<0.10.1",
                "islandora/crayfish": "<4.1",
                "islandora/islandora": ">=2,<2.4.1",
                "ivankristianto/phpwhois": "<=4.3",
                "jackalope/jackalope-doctrine-dbal": "<1.7.4",
                "jambagecom/div2007": "<0.10.2",
                "james-heinrich/getid3": "<1.9.21",
                "james-heinrich/phpthumb": "<=1.7.23",
                "jasig/phpcas": "<1.3.3",
                "jbartels/wec-map": "<3.0.3",
                "jcbrand/converse.js": "<3.3.3",
                "joelbutcher/socialstream": "<5.6|>=6,<6.2",
                "johnbillion/wp-crontrol": "<1.16.2|>=1.17,<1.19.2",
                "joomla/application": "<1.0.13",
                "joomla/archive": "<1.1.12|>=2,<2.0.1",
                "joomla/database": ">=1,<2.2|>=3,<3.4",
                "joomla/filesystem": "<1.6.2|>=2,<2.0.1",
                "joomla/filter": "<2.0.6|>=3,<3.0.5|==4",
                "joomla/framework": "<1.5.7|>=2.5.4,<=3.8.12",
                "joomla/input": ">=2,<2.0.2",
                "joomla/joomla-cms": "<3.9.12|>=4,<4.4.13|>=5,<5.2.6",
                "joomla/joomla-platform": "<1.5.4",
                "joomla/session": "<1.3.1",
                "joyqi/hyper-down": "<=2.4.27",
                "jsdecena/laracom": "<2.0.9",
                "jsmitty12/phpwhois": "<5.1",
                "juzaweb/cms": "<=3.4.2",
                "jweiland/events2": "<8.3.8|>=9,<9.0.6",
                "jweiland/kk-downloader": "<1.2.2",
                "kazist/phpwhois": "<=4.2.6",
                "kelvinmo/simplexrd": "<3.1.1",
                "kevinpapst/kimai2": "<1.16.7",
                "khodakhah/nodcms": "<=3",
                "kimai/kimai": "<=2.20.1",
                "kitodo/presentation": "<3.2.3|>=3.3,<3.3.4",
                "klaviyo/magento2-extension": ">=1,<3",
                "knplabs/knp-snappy": "<=1.4.2",
                "kohana/core": "<3.3.3",
                "koillection/koillection": "<1.6.12",
                "krayin/laravel-crm": "<=1.3",
                "kreait/firebase-php": ">=3.2,<3.8.1",
                "kumbiaphp/kumbiapp": "<=1.1.1",
                "la-haute-societe/tcpdf": "<6.2.22",
                "laminas/laminas-diactoros": "<2.18.1|==2.19|==2.20|==2.21|==2.22|==2.23|>=2.24,<2.24.2|>=2.25,<2.25.2",
                "laminas/laminas-form": "<2.17.1|>=3,<3.0.2|>=3.1,<3.1.1",
                "laminas/laminas-http": "<2.14.2",
                "lara-zeus/artemis": ">=1,<=1.0.6",
                "lara-zeus/dynamic-dashboard": ">=3,<=3.0.1",
                "laravel/fortify": "<1.11.1",
                "laravel/framework": "<10.48.29|>=11,<11.44.1|>=12,<12.1.1",
                "laravel/laravel": ">=5.4,<5.4.22",
                "laravel/pulse": "<1.3.1",
                "laravel/reverb": "<1.4",
                "laravel/socialite": ">=1,<2.0.10",
                "latte/latte": "<2.10.8",
                "lavalite/cms": "<=9|==10.1",
                "lavitto/typo3-form-to-database": "<2.2.5|>=3,<3.2.2|>=4,<4.2.3|>=5,<5.0.2",
                "lcobucci/jwt": ">=3.4,<3.4.6|>=4,<4.0.4|>=4.1,<4.1.5",
                "league/commonmark": "<2.7",
                "league/flysystem": "<1.1.4|>=2,<2.1.1",
                "league/oauth2-server": ">=8.3.2,<8.4.2|>=8.5,<8.5.3",
                "leantime/leantime": "<3.3",
                "lexik/jwt-authentication-bundle": "<2.10.7|>=2.11,<2.11.3",
                "libreform/libreform": ">=2,<=2.0.8",
                "librenms/librenms": "<25.11",
                "liftkit/database": "<2.13.2",
                "lightsaml/lightsaml": "<1.3.5",
                "limesurvey/limesurvey": "<6.5.12",
                "livehelperchat/livehelperchat": "<=3.91",
                "livewire/livewire": "<2.12.7|>=3.0.0.0-beta1,<3.6.4",
                "livewire/volt": "<1.7",
                "lms/routes": "<2.1.1",
                "localizationteam/l10nmgr": "<7.4|>=8,<8.7|>=9,<9.2",
                "lomkit/laravel-rest-api": "<2.13",
                "luracast/restler": "<3.1",
                "luyadev/yii-helpers": "<1.2.1",
                "macropay-solutions/laravel-crud-wizard-free": "<3.4.17",
                "maestroerror/php-heic-to-jpg": "<1.0.5",
                "magento/community-edition": "<2.4.6.0-patch13|>=2.4.7.0-beta1,<2.4.7.0-patch8|>=2.4.8.0-beta1,<2.4.8.0-patch3|>=2.4.9.0-alpha1,<2.4.9.0-alpha3|==2.4.9",
                "magento/core": "<=1.9.4.5",
                "magento/magento1ce": "<1.9.4.3-dev",
                "magento/magento1ee": ">=1,<1.14.4.3-dev",
                "magento/product-community-edition": "<2.4.4.0-patch9|>=2.4.5,<2.4.5.0-patch8|>=2.4.6,<2.4.6.0-patch6|>=2.4.7,<2.4.7.0-patch1",
                "magento/project-community-edition": "<=2.0.2",
                "magneto/core": "<1.9.4.4-dev",
                "mahocommerce/maho": "<25.9",
                "maikuolan/phpmussel": ">=1,<1.6",
                "mainwp/mainwp": "<=4.4.3.3",
                "manogi/nova-tiptap": "<=3.2.6",
                "mantisbt/mantisbt": "<2.27.2",
                "marcwillmann/turn": "<0.3.3",
                "marshmallow/nova-tiptap": "<5.7",
                "matomo/matomo": "<1.11",
                "matyhtf/framework": "<3.0.6",
                "mautic/core": "<5.2.9|>=6,<6.0.7",
                "mautic/core-lib": ">=1.0.0.0-beta,<4.4.13|>=5.0.0.0-alpha,<5.1.1",
                "mautic/grapes-js-builder-bundle": ">=4,<4.4.18|>=5,<5.2.9|>=6,<6.0.7",
                "maximebf/debugbar": "<1.19",
                "mdanter/ecc": "<2",
                "mediawiki/abuse-filter": "<1.39.9|>=1.40,<1.41.3|>=1.42,<1.42.2",
                "mediawiki/cargo": "<3.8.3",
                "mediawiki/core": "<1.39.5|==1.40",
                "mediawiki/data-transfer": ">=1.39,<1.39.11|>=1.41,<1.41.3|>=1.42,<1.42.2",
                "mediawiki/matomo": "<2.4.3",
                "mediawiki/semantic-media-wiki": "<4.0.2",
                "mehrwert/phpmyadmin": "<3.2",
                "melisplatform/melis-asset-manager": "<5.0.1",
                "melisplatform/melis-cms": "<5.3.4",
                "melisplatform/melis-cms-slider": "<5.3.1",
                "melisplatform/melis-core": "<5.3.11",
                "melisplatform/melis-front": "<5.0.1",
                "mezzio/mezzio-swoole": "<3.7|>=4,<4.3",
                "mgallegos/laravel-jqgrid": "<=1.3",
                "microsoft/microsoft-graph": ">=1.16,<1.109.1|>=2,<2.0.1",
                "microsoft/microsoft-graph-beta": "<2.0.1",
                "microsoft/microsoft-graph-core": "<2.0.2",
                "microweber/microweber": "<=2.0.19",
                "mikehaertl/php-shellcommand": "<1.6.1",
                "mineadmin/mineadmin": "<=3.0.9",
                "miniorange/miniorange-saml": "<1.4.3",
                "mittwald/typo3_forum": "<1.2.1",
                "mobiledetect/mobiledetectlib": "<2.8.32",
                "modx/revolution": "<=3.1",
                "mojo42/jirafeau": "<4.4",
                "mongodb/mongodb": ">=1,<1.9.2",
                "mongodb/mongodb-extension": "<1.21.2",
                "monolog/monolog": ">=1.8,<1.12",
                "moodle/moodle": "<4.4.11|>=4.5.0.0-beta,<4.5.7|>=5.0.0.0-beta,<5.0.3",
                "moonshine/moonshine": "<=3.12.5",
                "mos/cimage": "<0.7.19",
                "movim/moxl": ">=0.8,<=0.10",
                "movingbytes/social-network": "<=1.2.1",
                "mpdf/mpdf": "<=7.1.7",
                "munkireport/comment": "<4",
                "munkireport/managedinstalls": "<2.6",
                "munkireport/munki_facts": "<1.5",
                "munkireport/reportdata": "<3.5",
                "munkireport/softwareupdate": "<1.6",
                "mustache/mustache": ">=2,<2.14.1",
                "mwdelaney/wp-enable-svg": "<=0.2",
                "namshi/jose": "<2.2",
                "nasirkhan/laravel-starter": "<11.11",
                "nategood/httpful": "<1",
                "neoan3-apps/template": "<1.1.1",
                "neorazorx/facturascripts": "<2022.04",
                "neos/flow": ">=1,<1.0.4|>=1.1,<1.1.1|>=2,<2.0.1|>=2.3,<2.3.16|>=3,<3.0.12|>=3.1,<3.1.10|>=3.2,<3.2.13|>=3.3,<3.3.13|>=4,<4.0.6",
                "neos/form": ">=1.2,<4.3.3|>=5,<5.0.9|>=5.1,<5.1.3",
                "neos/media-browser": "<7.3.19|>=8,<8.0.16|>=8.1,<8.1.11|>=8.2,<8.2.11|>=8.3,<8.3.9",
                "neos/neos": ">=1.1,<1.1.3|>=1.2,<1.2.13|>=2,<2.0.4|>=2.3,<3.0.20|>=3.1,<3.1.18|>=3.2,<3.2.14|>=3.3,<5.3.10|>=7,<7.0.9|>=7.1,<7.1.7|>=7.2,<7.2.6|>=7.3,<7.3.4|>=8,<8.0.2",
                "neos/swiftmailer": "<5.4.5",
                "nesbot/carbon": "<2.72.6|>=3,<3.8.4",
                "netcarver/textile": "<=4.1.2",
                "netgen/tagsbundle": ">=3.4,<3.4.11|>=4,<4.0.15",
                "nette/application": ">=2,<2.0.19|>=2.1,<2.1.13|>=2.2,<2.2.10|>=2.3,<2.3.14|>=2.4,<2.4.16|>=3,<3.0.6",
                "nette/nette": ">=2,<2.0.19|>=2.1,<2.1.13",
                "neuron-core/neuron-ai": "<=2.8.11",
                "nilsteampassnet/teampass": "<3.1.3.1-dev",
                "nitsan/ns-backup": "<13.0.1",
                "nonfiction/nterchange": "<4.1.1",
                "notrinos/notrinos-erp": "<=0.7",
                "noumo/easyii": "<=0.9",
                "novaksolutions/infusionsoft-php-sdk": "<1",
                "novosga/novosga": "<=2.2.12",
                "nukeviet/nukeviet": "<4.5.02",
                "nyholm/psr7": "<1.6.1",
                "nystudio107/craft-seomatic": "<3.4.12",
                "nzedb/nzedb": "<0.8",
                "nzo/url-encryptor-bundle": ">=4,<4.3.2|>=5,<5.0.1",
                "october/backend": "<1.1.2",
                "october/cms": "<1.0.469|==1.0.469|==1.0.471|==1.1.1",
                "october/october": "<3.7.5",
                "october/rain": "<1.0.472|>=1.1,<1.1.2",
                "october/system": "<3.7.5",
                "oliverklee/phpunit": "<3.5.15",
                "omeka/omeka-s": "<4.0.3",
                "onelogin/php-saml": "<2.21.1|>=3,<3.8.1|>=4,<4.3.1",
                "oneup/uploader-bundle": ">=1,<1.9.3|>=2,<2.1.5",
                "open-web-analytics/open-web-analytics": "<1.8.1",
                "opencart/opencart": ">=0",
                "openid/php-openid": "<2.3",
                "openmage/magento-lts": "<20.16",
                "opensolutions/vimbadmin": "<=3.0.15",
                "opensource-workshop/connect-cms": "<1.8.7|>=2,<2.4.7",
                "orchid/platform": ">=8,<14.43",
                "oro/calendar-bundle": ">=4.2,<=4.2.6|>=5,<=5.0.6|>=5.1,<5.1.1",
                "oro/commerce": ">=4.1,<5.0.11|>=5.1,<5.1.1",
                "oro/crm": ">=1.7,<1.7.4|>=3.1,<4.1.17|>=4.2,<4.2.7",
                "oro/crm-call-bundle": ">=4.2,<=4.2.5|>=5,<5.0.4|>=5.1,<5.1.1",
                "oro/customer-portal": ">=4.1,<=4.1.13|>=4.2,<=4.2.10|>=5,<=5.0.11|>=5.1,<=5.1.3",
                "oro/platform": ">=1.7,<1.7.4|>=3.1,<3.1.29|>=4.1,<4.1.17|>=4.2,<=4.2.10|>=5,<=5.0.12|>=5.1,<=5.1.3",
                "oveleon/contao-cookiebar": "<1.16.3|>=2,<2.1.3",
                "oxid-esales/oxideshop-ce": "<=7.0.5",
                "oxid-esales/paymorrow-module": ">=1,<1.0.2|>=2,<2.0.1",
                "packbackbooks/lti-1-3-php-library": "<5",
                "padraic/humbug_get_contents": "<1.1.2",
                "pagarme/pagarme-php": "<3",
                "pagekit/pagekit": "<=1.0.18",
                "paragonie/ecc": "<2.0.1",
                "paragonie/random_compat": "<2",
                "passbolt/passbolt_api": "<4.6.2",
                "paypal/adaptivepayments-sdk-php": "<=3.9.2",
                "paypal/invoice-sdk-php": "<=3.9",
                "paypal/merchant-sdk-php": "<3.12",
                "paypal/permissions-sdk-php": "<=3.9.1",
                "pear/archive_tar": "<1.4.14",
                "pear/auth": "<1.2.4",
                "pear/crypt_gpg": "<1.6.7",
                "pear/http_request2": "<2.7",
                "pear/pear": "<=1.10.1",
                "pegasus/google-for-jobs": "<1.5.1|>=2,<2.1.1",
                "personnummer/personnummer": "<3.0.2",
                "phanan/koel": "<5.1.4",
                "phenx/php-svg-lib": "<0.5.2",
                "php-censor/php-censor": "<2.0.13|>=2.1,<2.1.5",
                "php-mod/curl": "<2.3.2",
                "phpbb/phpbb": "<3.3.11",
                "phpems/phpems": ">=6,<=6.1.3",
                "phpfastcache/phpfastcache": "<6.1.5|>=7,<7.1.2|>=8,<8.0.7",
                "phpmailer/phpmailer": "<6.5",
                "phpmussel/phpmussel": ">=1,<1.6",
                "phpmyadmin/phpmyadmin": "<5.2.2",
                "phpmyfaq/phpmyfaq": "<=4.0.13",
                "phpoffice/common": "<0.2.9",
                "phpoffice/math": "<=0.2",
                "phpoffice/phpexcel": "<=1.8.2",
                "phpoffice/phpspreadsheet": "<1.30|>=2,<2.1.12|>=2.2,<2.4|>=3,<3.10|>=4,<5",
                "phppgadmin/phppgadmin": "<=7.13",
                "phpseclib/phpseclib": "<2.0.47|>=3,<3.0.36",
                "phpservermon/phpservermon": "<3.6",
                "phpsysinfo/phpsysinfo": "<3.4.3",
                "phpunit/phpunit": ">=4.8.19,<4.8.28|>=5.0.10,<5.6.3",
                "phpwhois/phpwhois": "<=4.2.5",
                "phpxmlrpc/extras": "<0.6.1",
                "phpxmlrpc/phpxmlrpc": "<4.9.2",
                "pi/pi": "<=2.5",
                "pimcore/admin-ui-classic-bundle": "<1.7.6",
                "pimcore/customer-management-framework-bundle": "<4.2.1",
                "pimcore/data-hub": "<1.2.4",
                "pimcore/data-importer": "<1.8.9|>=1.9,<1.9.3",
                "pimcore/demo": "<10.3",
                "pimcore/ecommerce-framework-bundle": "<1.0.10",
                "pimcore/perspective-editor": "<1.5.1",
                "pimcore/pimcore": "<11.5.4",
                "piwik/piwik": "<1.11",
                "pixelfed/pixelfed": "<0.12.5",
                "plotly/plotly.js": "<2.25.2",
                "pocketmine/bedrock-protocol": "<8.0.2",
                "pocketmine/pocketmine-mp": "<5.32.1",
                "pocketmine/raklib": ">=0.14,<0.14.6|>=0.15,<0.15.1",
                "pressbooks/pressbooks": "<5.18",
                "prestashop/autoupgrade": ">=4,<4.10.1",
                "prestashop/blockreassurance": "<=5.1.3",
                "prestashop/blockwishlist": ">=2,<2.1.1",
                "prestashop/contactform": ">=1.0.1,<4.3",
                "prestashop/gamification": "<2.3.2",
                "prestashop/prestashop": "<8.2.3",
                "prestashop/productcomments": "<5.0.2",
                "prestashop/ps_checkout": "<4.4.1|>=5,<5.0.5",
                "prestashop/ps_contactinfo": "<=3.3.2",
                "prestashop/ps_emailsubscription": "<2.6.1",
                "prestashop/ps_facetedsearch": "<3.4.1",
                "prestashop/ps_linklist": "<3.1",
                "privatebin/privatebin": "<1.4|>=1.5,<1.7.4|>=1.7.7,<2.0.3",
                "processwire/processwire": "<=3.0.246",
                "propel/propel": ">=2.0.0.0-alpha1,<=2.0.0.0-alpha7",
                "propel/propel1": ">=1,<=1.7.1",
                "pterodactyl/panel": "<=1.11.10",
                "ptheofan/yii2-statemachine": ">=2.0.0.0-RC1-dev,<=2",
                "ptrofimov/beanstalk_console": "<1.7.14",
                "pubnub/pubnub": "<6.1",
                "punktde/pt_extbase": "<1.5.1",
                "pusher/pusher-php-server": "<2.2.1",
                "pwweb/laravel-core": "<=0.3.6.0-beta",
                "pxlrbt/filament-excel": "<1.1.14|>=2.0.0.0-alpha,<2.3.3",
                "pyrocms/pyrocms": "<=3.9.1",
                "qcubed/qcubed": "<=3.1.1",
                "quickapps/cms": "<=2.0.0.0-beta2",
                "rainlab/blog-plugin": "<1.4.1",
                "rainlab/debugbar-plugin": "<3.1",
                "rainlab/user-plugin": "<=1.4.5",
                "rankmath/seo-by-rank-math": "<=1.0.95",
                "rap2hpoutre/laravel-log-viewer": "<0.13",
                "react/http": ">=0.7,<1.9",
                "really-simple-plugins/complianz-gdpr": "<6.4.2",
                "redaxo/source": "<5.20.1",
                "remdex/livehelperchat": "<4.29",
                "renolit/reint-downloadmanager": "<4.0.2|>=5,<5.0.1",
                "reportico-web/reportico": "<=8.1",
                "rhukster/dom-sanitizer": "<1.0.7",
                "rmccue/requests": ">=1.6,<1.8",
                "robrichards/xmlseclibs": "<=3.1.3",
                "roots/soil": "<4.1",
                "roundcube/roundcubemail": "<1.5.10|>=1.6,<1.6.11",
                "rudloff/alltube": "<3.0.3",
                "rudloff/rtmpdump-bin": "<=2.3.1",
                "s-cart/core": "<=9.0.5",
                "s-cart/s-cart": "<6.9",
                "sabberworm/php-css-parser": ">=1,<1.0.1|>=2,<2.0.1|>=3,<3.0.1|>=4,<4.0.1|>=5,<5.0.9|>=5.1,<5.1.3|>=5.2,<5.2.1|>=6,<6.0.2|>=7,<7.0.4|>=8,<8.0.1|>=8.1,<8.1.1|>=8.2,<8.2.1|>=8.3,<8.3.1",
                "sabre/dav": ">=1.6,<1.7.11|>=1.8,<1.8.9",
                "samwilson/unlinked-wikibase": "<1.42",
                "scheb/two-factor-bundle": "<3.26|>=4,<4.11",
                "sensiolabs/connect": "<4.2.3",
                "serluck/phpwhois": "<=4.2.6",
                "setasign/fpdi": "<2.6.4",
                "sfroemken/url_redirect": "<=1.2.1",
                "sheng/yiicms": "<1.2.1",
                "shopware/core": "<6.6.10.9-dev|>=6.7,<6.7.4.1-dev",
                "shopware/platform": "<6.6.10.7-dev|>=6.7,<6.7.3.1-dev",
                "shopware/production": "<=6.3.5.2",
                "shopware/shopware": "<=5.7.17|>=6.4.6,<6.6.10.10-dev|>=6.7,<6.7.5.1-dev",
                "shopware/storefront": "<6.6.10.10-dev|>=6.7,<6.7.5.1-dev",
                "shopxo/shopxo": "<=6.4",
                "showdoc/showdoc": "<2.10.4",
                "shuchkin/simplexlsx": ">=1.0.12,<1.1.13",
                "silverstripe-australia/advancedreports": ">=1,<=2",
                "silverstripe/admin": "<1.13.19|>=2,<2.1.8",
                "silverstripe/assets": ">=1,<1.11.1",
                "silverstripe/cms": "<4.11.3",
                "silverstripe/comments": ">=1.3,<3.1.1",
                "silverstripe/forum": "<=0.6.1|>=0.7,<=0.7.3",
                "silverstripe/framework": "<5.3.23",
                "silverstripe/graphql": ">=2,<2.0.5|>=3,<3.8.2|>=4,<4.3.7|>=5,<5.1.3",
                "silverstripe/hybridsessions": ">=1,<2.4.1|>=2.5,<2.5.1",
                "silverstripe/recipe-cms": ">=4.5,<4.5.3",
                "silverstripe/registry": ">=2.1,<2.1.2|>=2.2,<2.2.1",
                "silverstripe/reports": "<5.2.3",
                "silverstripe/restfulserver": ">=1,<1.0.9|>=2,<2.0.4|>=2.1,<2.1.2",
                "silverstripe/silverstripe-omnipay": "<2.5.2|>=3,<3.0.2|>=3.1,<3.1.4|>=3.2,<3.2.1",
                "silverstripe/subsites": ">=2,<2.6.1",
                "silverstripe/taxonomy": ">=1.3,<1.3.1|>=2,<2.0.1",
                "silverstripe/userforms": "<3|>=5,<5.4.2",
                "silverstripe/versioned-admin": ">=1,<1.11.1",
                "simogeo/filemanager": "<=2.5",
                "simple-updates/phpwhois": "<=1",
                "simplesamlphp/saml2": "<=4.16.15|>=5.0.0.0-alpha1,<=5.0.0.0-alpha19",
                "simplesamlphp/saml2-legacy": "<=4.16.15",
                "simplesamlphp/simplesamlphp": "<1.18.6",
                "simplesamlphp/simplesamlphp-module-infocard": "<1.0.1",
                "simplesamlphp/simplesamlphp-module-openid": "<1",
                "simplesamlphp/simplesamlphp-module-openidprovider": "<0.9",
                "simplesamlphp/xml-common": "<1.20",
                "simplesamlphp/xml-security": "==1.6.11",
                "simplito/elliptic-php": "<1.0.6",
                "sitegeist/fluid-components": "<3.5",
                "sjbr/sr-feuser-register": "<2.6.2|>=5.1,<12.5",
                "sjbr/sr-freecap": "<2.4.6|>=2.5,<2.5.3",
                "sjbr/static-info-tables": "<2.3.1",
                "slim/psr7": "<1.4.1|>=1.5,<1.5.1|>=1.6,<1.6.1",
                "slim/slim": "<2.6",
                "slub/slub-events": "<3.0.3",
                "smarty/smarty": "<4.5.3|>=5,<5.1.1",
                "snipe/snipe-it": "<=8.3.4",
                "socalnick/scn-social-auth": "<1.15.2",
                "socialiteproviders/steam": "<1.1",
                "solspace/craft-freeform": ">=5,<5.10.16",
                "soosyze/soosyze": "<=2",
                "spatie/browsershot": "<5.0.5",
                "spatie/image-optimizer": "<1.7.3",
                "spencer14420/sp-php-email-handler": "<1",
                "spipu/html2pdf": "<5.2.8",
                "spiral/roadrunner": "<2025.1",
                "spoon/library": "<1.4.1",
                "spoonity/tcpdf": "<6.2.22",
                "squizlabs/php_codesniffer": ">=1,<2.8.1|>=3,<3.0.1",
                "ssddanbrown/bookstack": "<24.05.1",
                "starcitizentools/citizen-skin": ">=1.9.4,<3.9",
                "starcitizentools/short-description": ">=4,<4.0.1",
                "starcitizentools/tabber-neue": ">=1.9.1,<2.7.2|>=3,<3.1.1",
                "starcitizenwiki/embedvideo": "<=4",
                "statamic/cms": "<=5.22",
                "stormpath/sdk": "<9.9.99",
                "studio-42/elfinder": "<=2.1.64",
                "studiomitte/friendlycaptcha": "<0.1.4",
                "subhh/libconnect": "<7.0.8|>=8,<8.1",
                "sukohi/surpass": "<1",
                "sulu/form-bundle": ">=2,<2.5.3",
                "sulu/sulu": "<1.6.44|>=2,<2.5.25|>=2.6,<2.6.9|>=3.0.0.0-alpha1,<3.0.0.0-alpha3",
                "sumocoders/framework-user-bundle": "<1.4",
                "superbig/craft-audit": "<3.0.2",
                "svewap/a21glossary": "<=0.4.10",
                "swag/paypal": "<5.4.4",
                "swiftmailer/swiftmailer": "<6.2.5",
                "swiftyedit/swiftyedit": "<1.2",
                "sylius/admin-bundle": ">=1,<1.0.17|>=1.1,<1.1.9|>=1.2,<1.2.2",
                "sylius/grid": ">=1,<1.1.19|>=1.2,<1.2.18|>=1.3,<1.3.13|>=1.4,<1.4.5|>=1.5,<1.5.1",
                "sylius/grid-bundle": "<1.10.1",
                "sylius/paypal-plugin": "<1.6.2|>=1.7,<1.7.2|>=2,<2.0.2",
                "sylius/resource-bundle": ">=1,<1.3.14|>=1.4,<1.4.7|>=1.5,<1.5.2|>=1.6,<1.6.4",
                "sylius/sylius": "<1.12.19|>=1.13.0.0-alpha1,<1.13.4",
                "symbiote/silverstripe-multivaluefield": ">=3,<3.1",
                "symbiote/silverstripe-queuedjobs": ">=3,<3.0.2|>=3.1,<3.1.4|>=4,<4.0.7|>=4.1,<4.1.2|>=4.2,<4.2.4|>=4.3,<4.3.3|>=4.4,<4.4.3|>=4.5,<4.5.1|>=4.6,<4.6.4",
                "symbiote/silverstripe-seed": "<6.0.3",
                "symbiote/silverstripe-versionedfiles": "<=2.0.3",
                "symfont/process": ">=0",
                "symfony/cache": ">=3.1,<3.4.35|>=4,<4.2.12|>=4.3,<4.3.8",
                "symfony/dependency-injection": ">=2,<2.0.17|>=2.7,<2.7.51|>=2.8,<2.8.50|>=3,<3.4.26|>=4,<4.1.12|>=4.2,<4.2.7",
                "symfony/error-handler": ">=4.4,<4.4.4|>=5,<5.0.4",
                "symfony/form": ">=2.3,<2.3.35|>=2.4,<2.6.12|>=2.7,<2.7.50|>=2.8,<2.8.49|>=3,<3.4.20|>=4,<4.0.15|>=4.1,<4.1.9|>=4.2,<4.2.1",
                "symfony/framework-bundle": ">=2,<2.3.18|>=2.4,<2.4.8|>=2.5,<2.5.2|>=2.7,<2.7.51|>=2.8,<2.8.50|>=3,<3.4.26|>=4,<4.1.12|>=4.2,<4.2.7|>=5.3.14,<5.3.15|>=5.4.3,<5.4.4|>=6.0.3,<6.0.4",
                "symfony/http-client": ">=4.3,<5.4.47|>=6,<6.4.15|>=7,<7.1.8",
                "symfony/http-foundation": "<5.4.50|>=6,<6.4.29|>=7,<7.3.7",
                "symfony/http-kernel": ">=2,<4.4.50|>=5,<5.4.20|>=6,<6.0.20|>=6.1,<6.1.12|>=6.2,<6.2.6",
                "symfony/intl": ">=2.7,<2.7.38|>=2.8,<2.8.31|>=3,<3.2.14|>=3.3,<3.3.13",
                "symfony/maker-bundle": ">=1.27,<1.29.2|>=1.30,<1.31.1",
                "symfony/mime": ">=4.3,<4.3.8",
                "symfony/phpunit-bridge": ">=2.8,<2.8.50|>=3,<3.4.26|>=4,<4.1.12|>=4.2,<4.2.7",
                "symfony/polyfill": ">=1,<1.10",
                "symfony/polyfill-php55": ">=1,<1.10",
                "symfony/process": "<5.4.46|>=6,<6.4.14|>=7,<7.1.7",
                "symfony/proxy-manager-bridge": ">=2.7,<2.7.51|>=2.8,<2.8.50|>=3,<3.4.26|>=4,<4.1.12|>=4.2,<4.2.7",
                "symfony/routing": ">=2,<2.0.19",
                "symfony/runtime": ">=5.3,<5.4.46|>=6,<6.4.14|>=7,<7.1.7",
                "symfony/security": ">=2,<2.7.51|>=2.8,<3.4.49|>=4,<4.4.24|>=5,<5.2.8",
                "symfony/security-bundle": ">=2,<4.4.50|>=5,<5.4.20|>=6,<6.0.20|>=6.1,<6.1.12|>=6.2,<6.4.10|>=7,<7.0.10|>=7.1,<7.1.3",
                "symfony/security-core": ">=2.4,<2.6.13|>=2.7,<2.7.9|>=2.7.30,<2.7.32|>=2.8,<3.4.49|>=4,<4.4.24|>=5,<5.2.9",
                "symfony/security-csrf": ">=2.4,<2.7.48|>=2.8,<2.8.41|>=3,<3.3.17|>=3.4,<3.4.11|>=4,<4.0.11",
                "symfony/security-guard": ">=2.8,<3.4.48|>=4,<4.4.23|>=5,<5.2.8",
                "symfony/security-http": ">=2.3,<2.3.41|>=2.4,<2.7.51|>=2.8,<2.8.50|>=3,<3.4.26|>=4,<4.2.12|>=4.3,<4.3.8|>=4.4,<4.4.7|>=5,<5.0.7|>=5.1,<5.2.8|>=5.3,<5.4.47|>=6,<6.4.15|>=7,<7.1.8",
                "symfony/serializer": ">=2,<2.0.11|>=4.1,<4.4.35|>=5,<5.3.12",
                "symfony/symfony": "<5.4.50|>=6,<6.4.29|>=7,<7.3.7",
                "symfony/translation": ">=2,<2.0.17",
                "symfony/twig-bridge": ">=2,<4.4.51|>=5,<5.4.31|>=6,<6.3.8",
                "symfony/ux-autocomplete": "<2.11.2",
                "symfony/ux-live-component": "<2.25.1",
                "symfony/ux-twig-component": "<2.25.1",
                "symfony/validator": "<5.4.43|>=6,<6.4.11|>=7,<7.1.4",
                "symfony/var-exporter": ">=4.2,<4.2.12|>=4.3,<4.3.8",
                "symfony/web-profiler-bundle": ">=2,<2.3.19|>=2.4,<2.4.9|>=2.5,<2.5.4",
                "symfony/webhook": ">=6.3,<6.3.8",
                "symfony/yaml": ">=2,<2.0.22|>=2.1,<2.1.7|>=2.2.0.0-beta1,<2.2.0.0-beta2",
                "symphonycms/symphony-2": "<2.6.4",
                "t3/dce": "<0.11.5|>=2.2,<2.6.2",
                "t3g/svg-sanitizer": "<1.0.3",
                "t3s/content-consent": "<1.0.3|>=2,<2.0.2",
                "tastyigniter/tastyigniter": "<4",
                "tcg/voyager": "<=1.8",
                "tecnickcom/tc-lib-pdf-font": "<2.6.4",
                "tecnickcom/tcpdf": "<6.8",
                "terminal42/contao-tablelookupwizard": "<3.3.5",
                "thelia/backoffice-default-template": ">=2.1,<2.1.2",
                "thelia/thelia": ">=2.1,<2.1.3",
                "theonedemon/phpwhois": "<=4.2.5",
                "thinkcmf/thinkcmf": "<6.0.8",
                "thorsten/phpmyfaq": "<=4.0.13",
                "tikiwiki/tiki-manager": "<=17.1",
                "timber/timber": ">=0.16.6,<1.23.1|>=1.24,<1.24.1|>=2,<2.1",
                "tinymce/tinymce": "<7.2",
                "tinymighty/wiki-seo": "<1.2.2",
                "titon/framework": "<9.9.99",
                "tltneon/lgsl": "<7",
                "tobiasbg/tablepress": "<=2.0.0.0-RC1",
                "topthink/framework": "<6.0.17|>=6.1,<=8.0.4",
                "topthink/think": "<=6.1.1",
                "topthink/thinkphp": "<=3.2.3|>=6.1.3,<=8.0.4",
                "torrentpier/torrentpier": "<=2.8.8",
                "tpwd/ke_search": "<4.0.3|>=4.1,<4.6.6|>=5,<5.0.2",
                "tribalsystems/zenario": "<=9.7.61188",
                "truckersmp/phpwhois": "<=4.3.1",
                "ttskch/pagination-service-provider": "<1",
                "twbs/bootstrap": "<3.4.1|>=4,<4.3.1",
                "twig/twig": "<3.11.2|>=3.12,<3.14.1|>=3.16,<3.19",
                "typo3/cms": "<9.5.29|>=10,<10.4.35|>=11,<11.5.23|>=12,<12.2",
                "typo3/cms-backend": "<4.1.14|>=4.2,<4.2.15|>=4.3,<4.3.7|>=4.4,<4.4.4|>=7,<=7.6.50|>=8,<=8.7.39|>=9,<9.5.55|>=10,<10.4.54|>=11,<11.5.48|>=12,<12.4.37|>=13,<13.4.18",
                "typo3/cms-belog": ">=10,<=10.4.47|>=11,<=11.5.41|>=12,<=12.4.24|>=13,<=13.4.2",
                "typo3/cms-beuser": ">=9,<9.5.55|>=10,<10.4.54|>=11,<11.5.48|>=12,<12.4.37|>=13,<13.4.18",
                "typo3/cms-core": "<=8.7.56|>=9,<9.5.55|>=10,<10.4.54|>=11,<11.5.48|>=12,<12.4.37|>=13,<13.4.18",
                "typo3/cms-dashboard": ">=10,<10.4.54|>=11,<11.5.48|>=12,<12.4.37|>=13,<13.4.18",
                "typo3/cms-extbase": "<6.2.24|>=7,<7.6.8|==8.1.1",
                "typo3/cms-extensionmanager": ">=10,<=10.4.47|>=11,<=11.5.41|>=12,<=12.4.24|>=13,<=13.4.2",
                "typo3/cms-felogin": ">=4.2,<4.2.3",
                "typo3/cms-fluid": "<4.3.4|>=4.4,<4.4.1",
                "typo3/cms-form": ">=8,<=8.7.39|>=9,<=9.5.24|>=10,<=10.4.47|>=11,<=11.5.41|>=12,<=12.4.24|>=13,<=13.4.2",
                "typo3/cms-frontend": "<4.3.9|>=4.4,<4.4.5",
                "typo3/cms-indexed-search": ">=10,<=10.4.47|>=11,<=11.5.41|>=12,<=12.4.24|>=13,<=13.4.2",
                "typo3/cms-install": "<4.1.14|>=4.2,<4.2.16|>=4.3,<4.3.9|>=4.4,<4.4.5|>=12.2,<12.4.8|==13.4.2",
                "typo3/cms-lowlevel": ">=11,<=11.5.41",
                "typo3/cms-recordlist": ">=11,<11.5.48",
                "typo3/cms-recycler": ">=9,<9.5.55|>=10,<10.4.54|>=11,<11.5.48|>=12,<12.4.37|>=13,<13.4.18",
                "typo3/cms-rte-ckeditor": ">=9.5,<9.5.42|>=10,<10.4.39|>=11,<11.5.30",
                "typo3/cms-scheduler": ">=11,<=11.5.41",
                "typo3/cms-setup": ">=9,<=9.5.50|>=10,<=10.4.49|>=11,<=11.5.43|>=12,<=12.4.30|>=13,<=13.4.11",
                "typo3/cms-webhooks": ">=12,<=12.4.30|>=13,<=13.4.11",
                "typo3/cms-workspaces": ">=9,<9.5.55|>=10,<10.4.54|>=11,<11.5.48|>=12,<12.4.37|>=13,<13.4.18",
                "typo3/flow": ">=1,<1.0.4|>=1.1,<1.1.1|>=2,<2.0.1|>=2.3,<2.3.16|>=3,<3.0.12|>=3.1,<3.1.10|>=3.2,<3.2.13|>=3.3,<3.3.13|>=4,<4.0.6",
                "typo3/html-sanitizer": ">=1,<=1.5.2|>=2,<=2.1.3",
                "typo3/neos": ">=1.1,<1.1.3|>=1.2,<1.2.13|>=2,<2.0.4|>=2.3,<2.3.99|>=3,<3.0.20|>=3.1,<3.1.18|>=3.2,<3.2.14|>=3.3,<3.3.23|>=4,<4.0.17|>=4.1,<4.1.16|>=4.2,<4.2.12|>=4.3,<4.3.3",
                "typo3/phar-stream-wrapper": ">=1,<2.1.1|>=3,<3.1.1",
                "typo3/swiftmailer": ">=4.1,<4.1.99|>=5.4,<5.4.5",
                "typo3fluid/fluid": ">=2,<2.0.8|>=2.1,<2.1.7|>=2.2,<2.2.4|>=2.3,<2.3.7|>=2.4,<2.4.4|>=2.5,<2.5.11|>=2.6,<2.6.10",
                "ua-parser/uap-php": "<3.8",
                "uasoft-indonesia/badaso": "<=2.9.7",
                "unisharp/laravel-filemanager": "<2.9.1",
                "universal-omega/dynamic-page-list3": "<3.6.4",
                "unopim/unopim": "<=0.3",
                "userfrosting/userfrosting": ">=0.3.1,<4.6.3",
                "usmanhalalit/pixie": "<1.0.3|>=2,<2.0.2",
                "uvdesk/community-skeleton": "<=1.1.1",
                "uvdesk/core-framework": "<=1.1.1",
                "vanilla/safecurl": "<0.9.2",
                "verbb/comments": "<1.5.5",
                "verbb/formie": "<=2.1.43",
                "verbb/image-resizer": "<2.0.9",
                "verbb/knock-knock": "<1.2.8",
                "verot/class.upload.php": "<=2.1.6",
                "vertexvaar/falsftp": "<0.2.6",
                "villagedefrance/opencart-overclocked": "<=1.11.1",
                "vova07/yii2-fileapi-widget": "<0.1.9",
                "vrana/adminer": "<=4.8.1",
                "vufind/vufind": ">=2,<9.1.1",
                "waldhacker/hcaptcha": "<2.1.2",
                "wallabag/tcpdf": "<6.2.22",
                "wallabag/wallabag": "<2.6.11",
                "wanglelecc/laracms": "<=1.0.3",
                "wapplersystems/a21glossary": "<=0.4.10",
                "web-auth/webauthn-framework": ">=3.3,<3.3.4|>=4.5,<4.9",
                "web-auth/webauthn-lib": ">=4.5,<4.9",
                "web-feet/coastercms": "==5.5",
                "web-tp3/wec_map": "<3.0.3",
                "webbuilders-group/silverstripe-kapost-bridge": "<0.4",
                "webcoast/deferred-image-processing": "<1.0.2",
                "webklex/laravel-imap": "<5.3",
                "webklex/php-imap": "<5.3",
                "webpa/webpa": "<3.1.2",
                "webreinvent/vaahcms": "<=2.3.1",
                "wikibase/wikibase": "<=1.39.3",
                "wikimedia/parsoid": "<0.12.2",
                "willdurand/js-translation-bundle": "<2.1.1",
                "winter/wn-backend-module": "<1.2.4",
                "winter/wn-cms-module": "<1.0.476|>=1.1,<1.1.11|>=1.2,<1.2.7",
                "winter/wn-dusk-plugin": "<2.1",
                "winter/wn-system-module": "<1.2.4",
                "wintercms/winter": "<=1.2.3",
                "wireui/wireui": "<1.19.3|>=2,<2.1.3",
                "woocommerce/woocommerce": "<6.6|>=8.8,<8.8.5|>=8.9,<8.9.3",
                "wp-cli/wp-cli": ">=0.12,<2.5",
                "wp-graphql/wp-graphql": "<=1.14.5",
                "wp-premium/gravityforms": "<2.4.21",
                "wpanel/wpanel4-cms": "<=4.3.1",
                "wpcloud/wp-stateless": "<3.2",
                "wpglobus/wpglobus": "<=1.9.6",
                "wwbn/avideo": "<14.3",
                "xataface/xataface": "<3",
                "xpressengine/xpressengine": "<3.0.15",
                "yab/quarx": "<2.4.5",
                "yeswiki/yeswiki": "<=4.5.4",
                "yetiforce/yetiforce-crm": "<6.5",
                "yidashi/yii2cmf": "<=2",
                "yii2mod/yii2-cms": "<1.9.2",
                "yiisoft/yii": "<1.1.31",
                "yiisoft/yii2": "<2.0.52",
                "yiisoft/yii2-authclient": "<2.2.15",
                "yiisoft/yii2-bootstrap": "<2.0.4",
                "yiisoft/yii2-dev": "<=2.0.45",
                "yiisoft/yii2-elasticsearch": "<2.0.5",
                "yiisoft/yii2-gii": "<=2.2.4",
                "yiisoft/yii2-jui": "<2.0.4",
                "yiisoft/yii2-redis": "<2.0.20",
                "yikesinc/yikes-inc-easy-mailchimp-extender": "<6.8.6",
                "yoast-seo-for-typo3/yoast_seo": "<7.2.3",
                "yourls/yourls": "<=1.8.2",
                "yuan1994/tpadmin": "<=1.3.12",
                "yungifez/skuul": "<=2.6.5",
                "z-push/z-push-dev": "<2.7.6",
                "zencart/zencart": "<=1.5.7.0-beta",
                "zendesk/zendesk_api_client_php": "<2.2.11",
                "zendframework/zend-cache": ">=2.4,<2.4.8|>=2.5,<2.5.3",
                "zendframework/zend-captcha": ">=2,<2.4.9|>=2.5,<2.5.2",
                "zendframework/zend-crypt": ">=2,<2.4.9|>=2.5,<2.5.2",
                "zendframework/zend-db": "<2.2.10|>=2.3,<2.3.5",
                "zendframework/zend-developer-tools": ">=1.2.2,<1.2.3",
                "zendframework/zend-diactoros": "<1.8.4",
                "zendframework/zend-feed": "<2.10.3",
                "zendframework/zend-form": ">=2,<2.2.7|>=2.3,<2.3.1",
                "zendframework/zend-http": "<2.8.1",
                "zendframework/zend-json": ">=2.1,<2.1.6|>=2.2,<2.2.6",
                "zendframework/zend-ldap": ">=2,<2.0.99|>=2.1,<2.1.99|>=2.2,<2.2.8|>=2.3,<2.3.3",
                "zendframework/zend-mail": "<2.4.11|>=2.5,<2.7.2",
                "zendframework/zend-navigation": ">=2,<2.2.7|>=2.3,<2.3.1",
                "zendframework/zend-session": ">=2,<2.2.9|>=2.3,<2.3.4",
                "zendframework/zend-validator": ">=2.3,<2.3.6",
                "zendframework/zend-view": ">=2,<2.2.7|>=2.3,<2.3.1",
                "zendframework/zend-xmlrpc": ">=2.1,<2.1.6|>=2.2,<2.2.6",
                "zendframework/zendframework": "<=3",
                "zendframework/zendframework1": "<1.12.20",
                "zendframework/zendopenid": "<2.0.2",
                "zendframework/zendrest": "<2.0.2",
                "zendframework/zendservice-amazon": "<2.0.3",
                "zendframework/zendservice-api": "<1",
                "zendframework/zendservice-audioscrobbler": "<2.0.2",
                "zendframework/zendservice-nirvanix": "<2.0.2",
                "zendframework/zendservice-slideshare": "<2.0.2",
                "zendframework/zendservice-technorati": "<2.0.2",
                "zendframework/zendservice-windowsazure": "<2.0.2",
                "zendframework/zendxml": ">=1,<1.0.1",
                "zenstruck/collection": "<0.2.1",
                "zetacomponents/mail": "<1.8.2",
                "zf-commons/zfc-user": "<1.2.2",
                "zfcampus/zf-apigility-doctrine": ">=1,<1.0.3",
                "zfr/zfr-oauth2-server-module": "<0.1.2",
                "zoujingli/thinkadmin": "<=6.1.53"
            },
            "default-branch": true,
            "type": "metapackage",
            "notification-url": "https://packagist.org/downloads/",
            "license": [
                "MIT"
            ],
            "authors": [
                {
                    "name": "Marco Pivetta",
                    "email": "ocramius@gmail.com",
                    "role": "maintainer"
                },
                {
                    "name": "Ilya Tribusean",
                    "email": "slash3b@gmail.com",
                    "role": "maintainer"
                }
            ],
            "description": "Prevents installation of composer packages with known security vulnerabilities: no API, simply require it",
            "keywords": [
                "dev"
            ],
            "support": {
                "issues": "https://github.com/Roave/SecurityAdvisories/issues",
                "source": "https://github.com/Roave/SecurityAdvisories/tree/latest"
            },
            "funding": [
                {
                    "url": "https://github.com/Ocramius",
                    "type": "github"
                },
                {
                    "url": "https://tidelift.com/funding/github/packagist/roave/security-advisories",
                    "type": "tidelift"
                }
            ],
<<<<<<< HEAD
            "time": "2025-12-16T01:34:46+00:00"
=======
            "time": "2025-12-10T19:05:59+00:00"
>>>>>>> af5bef90
        },
        {
            "name": "sebastian/cli-parser",
            "version": "4.2.0",
            "source": {
                "type": "git",
                "url": "https://github.com/sebastianbergmann/cli-parser.git",
                "reference": "90f41072d220e5c40df6e8635f5dafba2d9d4d04"
            },
            "dist": {
                "type": "zip",
                "url": "https://api.github.com/repos/sebastianbergmann/cli-parser/zipball/90f41072d220e5c40df6e8635f5dafba2d9d4d04",
                "reference": "90f41072d220e5c40df6e8635f5dafba2d9d4d04",
                "shasum": ""
            },
            "require": {
                "php": ">=8.3"
            },
            "require-dev": {
                "phpunit/phpunit": "^12.0"
            },
            "type": "library",
            "extra": {
                "branch-alias": {
                    "dev-main": "4.2-dev"
                }
            },
            "autoload": {
                "classmap": [
                    "src/"
                ]
            },
            "notification-url": "https://packagist.org/downloads/",
            "license": [
                "BSD-3-Clause"
            ],
            "authors": [
                {
                    "name": "Sebastian Bergmann",
                    "email": "sebastian@phpunit.de",
                    "role": "lead"
                }
            ],
            "description": "Library for parsing CLI options",
            "homepage": "https://github.com/sebastianbergmann/cli-parser",
            "support": {
                "issues": "https://github.com/sebastianbergmann/cli-parser/issues",
                "security": "https://github.com/sebastianbergmann/cli-parser/security/policy",
                "source": "https://github.com/sebastianbergmann/cli-parser/tree/4.2.0"
            },
            "funding": [
                {
                    "url": "https://github.com/sebastianbergmann",
                    "type": "github"
                },
                {
                    "url": "https://liberapay.com/sebastianbergmann",
                    "type": "liberapay"
                },
                {
                    "url": "https://thanks.dev/u/gh/sebastianbergmann",
                    "type": "thanks_dev"
                },
                {
                    "url": "https://tidelift.com/funding/github/packagist/sebastian/cli-parser",
                    "type": "tidelift"
                }
            ],
            "time": "2025-09-14T09:36:45+00:00"
        },
        {
            "name": "sebastian/comparator",
            "version": "7.1.3",
            "source": {
                "type": "git",
                "url": "https://github.com/sebastianbergmann/comparator.git",
                "reference": "dc904b4bb3ab070865fa4068cd84f3da8b945148"
            },
            "dist": {
                "type": "zip",
                "url": "https://api.github.com/repos/sebastianbergmann/comparator/zipball/dc904b4bb3ab070865fa4068cd84f3da8b945148",
                "reference": "dc904b4bb3ab070865fa4068cd84f3da8b945148",
                "shasum": ""
            },
            "require": {
                "ext-dom": "*",
                "ext-mbstring": "*",
                "php": ">=8.3",
                "sebastian/diff": "^7.0",
                "sebastian/exporter": "^7.0"
            },
            "require-dev": {
                "phpunit/phpunit": "^12.2"
            },
            "suggest": {
                "ext-bcmath": "For comparing BcMath\\Number objects"
            },
            "type": "library",
            "extra": {
                "branch-alias": {
                    "dev-main": "7.1-dev"
                }
            },
            "autoload": {
                "classmap": [
                    "src/"
                ]
            },
            "notification-url": "https://packagist.org/downloads/",
            "license": [
                "BSD-3-Clause"
            ],
            "authors": [
                {
                    "name": "Sebastian Bergmann",
                    "email": "sebastian@phpunit.de"
                },
                {
                    "name": "Jeff Welch",
                    "email": "whatthejeff@gmail.com"
                },
                {
                    "name": "Volker Dusch",
                    "email": "github@wallbash.com"
                },
                {
                    "name": "Bernhard Schussek",
                    "email": "bschussek@2bepublished.at"
                }
            ],
            "description": "Provides the functionality to compare PHP values for equality",
            "homepage": "https://github.com/sebastianbergmann/comparator",
            "keywords": [
                "comparator",
                "compare",
                "equality"
            ],
            "support": {
                "issues": "https://github.com/sebastianbergmann/comparator/issues",
                "security": "https://github.com/sebastianbergmann/comparator/security/policy",
                "source": "https://github.com/sebastianbergmann/comparator/tree/7.1.3"
            },
            "funding": [
                {
                    "url": "https://github.com/sebastianbergmann",
                    "type": "github"
                },
                {
                    "url": "https://liberapay.com/sebastianbergmann",
                    "type": "liberapay"
                },
                {
                    "url": "https://thanks.dev/u/gh/sebastianbergmann",
                    "type": "thanks_dev"
                },
                {
                    "url": "https://tidelift.com/funding/github/packagist/sebastian/comparator",
                    "type": "tidelift"
                }
            ],
            "time": "2025-08-20T11:27:00+00:00"
        },
        {
            "name": "sebastian/complexity",
            "version": "5.0.0",
            "source": {
                "type": "git",
                "url": "https://github.com/sebastianbergmann/complexity.git",
                "reference": "bad4316aba5303d0221f43f8cee37eb58d384bbb"
            },
            "dist": {
                "type": "zip",
                "url": "https://api.github.com/repos/sebastianbergmann/complexity/zipball/bad4316aba5303d0221f43f8cee37eb58d384bbb",
                "reference": "bad4316aba5303d0221f43f8cee37eb58d384bbb",
                "shasum": ""
            },
            "require": {
                "nikic/php-parser": "^5.0",
                "php": ">=8.3"
            },
            "require-dev": {
                "phpunit/phpunit": "^12.0"
            },
            "type": "library",
            "extra": {
                "branch-alias": {
                    "dev-main": "5.0-dev"
                }
            },
            "autoload": {
                "classmap": [
                    "src/"
                ]
            },
            "notification-url": "https://packagist.org/downloads/",
            "license": [
                "BSD-3-Clause"
            ],
            "authors": [
                {
                    "name": "Sebastian Bergmann",
                    "email": "sebastian@phpunit.de",
                    "role": "lead"
                }
            ],
            "description": "Library for calculating the complexity of PHP code units",
            "homepage": "https://github.com/sebastianbergmann/complexity",
            "support": {
                "issues": "https://github.com/sebastianbergmann/complexity/issues",
                "security": "https://github.com/sebastianbergmann/complexity/security/policy",
                "source": "https://github.com/sebastianbergmann/complexity/tree/5.0.0"
            },
            "funding": [
                {
                    "url": "https://github.com/sebastianbergmann",
                    "type": "github"
                }
            ],
            "time": "2025-02-07T04:55:25+00:00"
        },
        {
            "name": "sebastian/environment",
            "version": "8.0.3",
            "source": {
                "type": "git",
                "url": "https://github.com/sebastianbergmann/environment.git",
                "reference": "24a711b5c916efc6d6e62aa65aa2ec98fef77f68"
            },
            "dist": {
                "type": "zip",
                "url": "https://api.github.com/repos/sebastianbergmann/environment/zipball/24a711b5c916efc6d6e62aa65aa2ec98fef77f68",
                "reference": "24a711b5c916efc6d6e62aa65aa2ec98fef77f68",
                "shasum": ""
            },
            "require": {
                "php": ">=8.3"
            },
            "require-dev": {
                "phpunit/phpunit": "^12.0"
            },
            "suggest": {
                "ext-posix": "*"
            },
            "type": "library",
            "extra": {
                "branch-alias": {
                    "dev-main": "8.0-dev"
                }
            },
            "autoload": {
                "classmap": [
                    "src/"
                ]
            },
            "notification-url": "https://packagist.org/downloads/",
            "license": [
                "BSD-3-Clause"
            ],
            "authors": [
                {
                    "name": "Sebastian Bergmann",
                    "email": "sebastian@phpunit.de"
                }
            ],
            "description": "Provides functionality to handle HHVM/PHP environments",
            "homepage": "https://github.com/sebastianbergmann/environment",
            "keywords": [
                "Xdebug",
                "environment",
                "hhvm"
            ],
            "support": {
                "issues": "https://github.com/sebastianbergmann/environment/issues",
                "security": "https://github.com/sebastianbergmann/environment/security/policy",
                "source": "https://github.com/sebastianbergmann/environment/tree/8.0.3"
            },
            "funding": [
                {
                    "url": "https://github.com/sebastianbergmann",
                    "type": "github"
                },
                {
                    "url": "https://liberapay.com/sebastianbergmann",
                    "type": "liberapay"
                },
                {
                    "url": "https://thanks.dev/u/gh/sebastianbergmann",
                    "type": "thanks_dev"
                },
                {
                    "url": "https://tidelift.com/funding/github/packagist/sebastian/environment",
                    "type": "tidelift"
                }
            ],
            "time": "2025-08-12T14:11:56+00:00"
        },
        {
            "name": "sebastian/exporter",
            "version": "7.0.2",
            "source": {
                "type": "git",
                "url": "https://github.com/sebastianbergmann/exporter.git",
                "reference": "016951ae10980765e4e7aee491eb288c64e505b7"
            },
            "dist": {
                "type": "zip",
                "url": "https://api.github.com/repos/sebastianbergmann/exporter/zipball/016951ae10980765e4e7aee491eb288c64e505b7",
                "reference": "016951ae10980765e4e7aee491eb288c64e505b7",
                "shasum": ""
            },
            "require": {
                "ext-mbstring": "*",
                "php": ">=8.3",
                "sebastian/recursion-context": "^7.0"
            },
            "require-dev": {
                "phpunit/phpunit": "^12.0"
            },
            "type": "library",
            "extra": {
                "branch-alias": {
                    "dev-main": "7.0-dev"
                }
            },
            "autoload": {
                "classmap": [
                    "src/"
                ]
            },
            "notification-url": "https://packagist.org/downloads/",
            "license": [
                "BSD-3-Clause"
            ],
            "authors": [
                {
                    "name": "Sebastian Bergmann",
                    "email": "sebastian@phpunit.de"
                },
                {
                    "name": "Jeff Welch",
                    "email": "whatthejeff@gmail.com"
                },
                {
                    "name": "Volker Dusch",
                    "email": "github@wallbash.com"
                },
                {
                    "name": "Adam Harvey",
                    "email": "aharvey@php.net"
                },
                {
                    "name": "Bernhard Schussek",
                    "email": "bschussek@gmail.com"
                }
            ],
            "description": "Provides the functionality to export PHP variables for visualization",
            "homepage": "https://www.github.com/sebastianbergmann/exporter",
            "keywords": [
                "export",
                "exporter"
            ],
            "support": {
                "issues": "https://github.com/sebastianbergmann/exporter/issues",
                "security": "https://github.com/sebastianbergmann/exporter/security/policy",
                "source": "https://github.com/sebastianbergmann/exporter/tree/7.0.2"
            },
            "funding": [
                {
                    "url": "https://github.com/sebastianbergmann",
                    "type": "github"
                },
                {
                    "url": "https://liberapay.com/sebastianbergmann",
                    "type": "liberapay"
                },
                {
                    "url": "https://thanks.dev/u/gh/sebastianbergmann",
                    "type": "thanks_dev"
                },
                {
                    "url": "https://tidelift.com/funding/github/packagist/sebastian/exporter",
                    "type": "tidelift"
                }
            ],
            "time": "2025-09-24T06:16:11+00:00"
        },
        {
            "name": "sebastian/global-state",
            "version": "8.0.2",
            "source": {
                "type": "git",
                "url": "https://github.com/sebastianbergmann/global-state.git",
                "reference": "ef1377171613d09edd25b7816f05be8313f9115d"
            },
            "dist": {
                "type": "zip",
                "url": "https://api.github.com/repos/sebastianbergmann/global-state/zipball/ef1377171613d09edd25b7816f05be8313f9115d",
                "reference": "ef1377171613d09edd25b7816f05be8313f9115d",
                "shasum": ""
            },
            "require": {
                "php": ">=8.3",
                "sebastian/object-reflector": "^5.0",
                "sebastian/recursion-context": "^7.0"
            },
            "require-dev": {
                "ext-dom": "*",
                "phpunit/phpunit": "^12.0"
            },
            "type": "library",
            "extra": {
                "branch-alias": {
                    "dev-main": "8.0-dev"
                }
            },
            "autoload": {
                "classmap": [
                    "src/"
                ]
            },
            "notification-url": "https://packagist.org/downloads/",
            "license": [
                "BSD-3-Clause"
            ],
            "authors": [
                {
                    "name": "Sebastian Bergmann",
                    "email": "sebastian@phpunit.de"
                }
            ],
            "description": "Snapshotting of global state",
            "homepage": "https://www.github.com/sebastianbergmann/global-state",
            "keywords": [
                "global state"
            ],
            "support": {
                "issues": "https://github.com/sebastianbergmann/global-state/issues",
                "security": "https://github.com/sebastianbergmann/global-state/security/policy",
                "source": "https://github.com/sebastianbergmann/global-state/tree/8.0.2"
            },
            "funding": [
                {
                    "url": "https://github.com/sebastianbergmann",
                    "type": "github"
                },
                {
                    "url": "https://liberapay.com/sebastianbergmann",
                    "type": "liberapay"
                },
                {
                    "url": "https://thanks.dev/u/gh/sebastianbergmann",
                    "type": "thanks_dev"
                },
                {
                    "url": "https://tidelift.com/funding/github/packagist/sebastian/global-state",
                    "type": "tidelift"
                }
            ],
            "time": "2025-08-29T11:29:25+00:00"
        },
        {
            "name": "sebastian/lines-of-code",
            "version": "4.0.0",
            "source": {
                "type": "git",
                "url": "https://github.com/sebastianbergmann/lines-of-code.git",
                "reference": "97ffee3bcfb5805568d6af7f0f893678fc076d2f"
            },
            "dist": {
                "type": "zip",
                "url": "https://api.github.com/repos/sebastianbergmann/lines-of-code/zipball/97ffee3bcfb5805568d6af7f0f893678fc076d2f",
                "reference": "97ffee3bcfb5805568d6af7f0f893678fc076d2f",
                "shasum": ""
            },
            "require": {
                "nikic/php-parser": "^5.0",
                "php": ">=8.3"
            },
            "require-dev": {
                "phpunit/phpunit": "^12.0"
            },
            "type": "library",
            "extra": {
                "branch-alias": {
                    "dev-main": "4.0-dev"
                }
            },
            "autoload": {
                "classmap": [
                    "src/"
                ]
            },
            "notification-url": "https://packagist.org/downloads/",
            "license": [
                "BSD-3-Clause"
            ],
            "authors": [
                {
                    "name": "Sebastian Bergmann",
                    "email": "sebastian@phpunit.de",
                    "role": "lead"
                }
            ],
            "description": "Library for counting the lines of code in PHP source code",
            "homepage": "https://github.com/sebastianbergmann/lines-of-code",
            "support": {
                "issues": "https://github.com/sebastianbergmann/lines-of-code/issues",
                "security": "https://github.com/sebastianbergmann/lines-of-code/security/policy",
                "source": "https://github.com/sebastianbergmann/lines-of-code/tree/4.0.0"
            },
            "funding": [
                {
                    "url": "https://github.com/sebastianbergmann",
                    "type": "github"
                }
            ],
            "time": "2025-02-07T04:57:28+00:00"
        },
        {
            "name": "sebastian/object-enumerator",
            "version": "7.0.0",
            "source": {
                "type": "git",
                "url": "https://github.com/sebastianbergmann/object-enumerator.git",
                "reference": "1effe8e9b8e068e9ae228e542d5d11b5d16db894"
            },
            "dist": {
                "type": "zip",
                "url": "https://api.github.com/repos/sebastianbergmann/object-enumerator/zipball/1effe8e9b8e068e9ae228e542d5d11b5d16db894",
                "reference": "1effe8e9b8e068e9ae228e542d5d11b5d16db894",
                "shasum": ""
            },
            "require": {
                "php": ">=8.3",
                "sebastian/object-reflector": "^5.0",
                "sebastian/recursion-context": "^7.0"
            },
            "require-dev": {
                "phpunit/phpunit": "^12.0"
            },
            "type": "library",
            "extra": {
                "branch-alias": {
                    "dev-main": "7.0-dev"
                }
            },
            "autoload": {
                "classmap": [
                    "src/"
                ]
            },
            "notification-url": "https://packagist.org/downloads/",
            "license": [
                "BSD-3-Clause"
            ],
            "authors": [
                {
                    "name": "Sebastian Bergmann",
                    "email": "sebastian@phpunit.de"
                }
            ],
            "description": "Traverses array structures and object graphs to enumerate all referenced objects",
            "homepage": "https://github.com/sebastianbergmann/object-enumerator/",
            "support": {
                "issues": "https://github.com/sebastianbergmann/object-enumerator/issues",
                "security": "https://github.com/sebastianbergmann/object-enumerator/security/policy",
                "source": "https://github.com/sebastianbergmann/object-enumerator/tree/7.0.0"
            },
            "funding": [
                {
                    "url": "https://github.com/sebastianbergmann",
                    "type": "github"
                }
            ],
            "time": "2025-02-07T04:57:48+00:00"
        },
        {
            "name": "sebastian/object-reflector",
            "version": "5.0.0",
            "source": {
                "type": "git",
                "url": "https://github.com/sebastianbergmann/object-reflector.git",
                "reference": "4bfa827c969c98be1e527abd576533293c634f6a"
            },
            "dist": {
                "type": "zip",
                "url": "https://api.github.com/repos/sebastianbergmann/object-reflector/zipball/4bfa827c969c98be1e527abd576533293c634f6a",
                "reference": "4bfa827c969c98be1e527abd576533293c634f6a",
                "shasum": ""
            },
            "require": {
                "php": ">=8.3"
            },
            "require-dev": {
                "phpunit/phpunit": "^12.0"
            },
            "type": "library",
            "extra": {
                "branch-alias": {
                    "dev-main": "5.0-dev"
                }
            },
            "autoload": {
                "classmap": [
                    "src/"
                ]
            },
            "notification-url": "https://packagist.org/downloads/",
            "license": [
                "BSD-3-Clause"
            ],
            "authors": [
                {
                    "name": "Sebastian Bergmann",
                    "email": "sebastian@phpunit.de"
                }
            ],
            "description": "Allows reflection of object attributes, including inherited and non-public ones",
            "homepage": "https://github.com/sebastianbergmann/object-reflector/",
            "support": {
                "issues": "https://github.com/sebastianbergmann/object-reflector/issues",
                "security": "https://github.com/sebastianbergmann/object-reflector/security/policy",
                "source": "https://github.com/sebastianbergmann/object-reflector/tree/5.0.0"
            },
            "funding": [
                {
                    "url": "https://github.com/sebastianbergmann",
                    "type": "github"
                }
            ],
            "time": "2025-02-07T04:58:17+00:00"
        },
        {
            "name": "sebastian/recursion-context",
            "version": "7.0.1",
            "source": {
                "type": "git",
                "url": "https://github.com/sebastianbergmann/recursion-context.git",
                "reference": "0b01998a7d5b1f122911a66bebcb8d46f0c82d8c"
            },
            "dist": {
                "type": "zip",
                "url": "https://api.github.com/repos/sebastianbergmann/recursion-context/zipball/0b01998a7d5b1f122911a66bebcb8d46f0c82d8c",
                "reference": "0b01998a7d5b1f122911a66bebcb8d46f0c82d8c",
                "shasum": ""
            },
            "require": {
                "php": ">=8.3"
            },
            "require-dev": {
                "phpunit/phpunit": "^12.0"
            },
            "type": "library",
            "extra": {
                "branch-alias": {
                    "dev-main": "7.0-dev"
                }
            },
            "autoload": {
                "classmap": [
                    "src/"
                ]
            },
            "notification-url": "https://packagist.org/downloads/",
            "license": [
                "BSD-3-Clause"
            ],
            "authors": [
                {
                    "name": "Sebastian Bergmann",
                    "email": "sebastian@phpunit.de"
                },
                {
                    "name": "Jeff Welch",
                    "email": "whatthejeff@gmail.com"
                },
                {
                    "name": "Adam Harvey",
                    "email": "aharvey@php.net"
                }
            ],
            "description": "Provides functionality to recursively process PHP variables",
            "homepage": "https://github.com/sebastianbergmann/recursion-context",
            "support": {
                "issues": "https://github.com/sebastianbergmann/recursion-context/issues",
                "security": "https://github.com/sebastianbergmann/recursion-context/security/policy",
                "source": "https://github.com/sebastianbergmann/recursion-context/tree/7.0.1"
            },
            "funding": [
                {
                    "url": "https://github.com/sebastianbergmann",
                    "type": "github"
                },
                {
                    "url": "https://liberapay.com/sebastianbergmann",
                    "type": "liberapay"
                },
                {
                    "url": "https://thanks.dev/u/gh/sebastianbergmann",
                    "type": "thanks_dev"
                },
                {
                    "url": "https://tidelift.com/funding/github/packagist/sebastian/recursion-context",
                    "type": "tidelift"
                }
            ],
            "time": "2025-08-13T04:44:59+00:00"
        },
        {
            "name": "sebastian/type",
            "version": "6.0.3",
            "source": {
                "type": "git",
                "url": "https://github.com/sebastianbergmann/type.git",
                "reference": "e549163b9760b8f71f191651d22acf32d56d6d4d"
            },
            "dist": {
                "type": "zip",
                "url": "https://api.github.com/repos/sebastianbergmann/type/zipball/e549163b9760b8f71f191651d22acf32d56d6d4d",
                "reference": "e549163b9760b8f71f191651d22acf32d56d6d4d",
                "shasum": ""
            },
            "require": {
                "php": ">=8.3"
            },
            "require-dev": {
                "phpunit/phpunit": "^12.0"
            },
            "type": "library",
            "extra": {
                "branch-alias": {
                    "dev-main": "6.0-dev"
                }
            },
            "autoload": {
                "classmap": [
                    "src/"
                ]
            },
            "notification-url": "https://packagist.org/downloads/",
            "license": [
                "BSD-3-Clause"
            ],
            "authors": [
                {
                    "name": "Sebastian Bergmann",
                    "email": "sebastian@phpunit.de",
                    "role": "lead"
                }
            ],
            "description": "Collection of value objects that represent the types of the PHP type system",
            "homepage": "https://github.com/sebastianbergmann/type",
            "support": {
                "issues": "https://github.com/sebastianbergmann/type/issues",
                "security": "https://github.com/sebastianbergmann/type/security/policy",
                "source": "https://github.com/sebastianbergmann/type/tree/6.0.3"
            },
            "funding": [
                {
                    "url": "https://github.com/sebastianbergmann",
                    "type": "github"
                },
                {
                    "url": "https://liberapay.com/sebastianbergmann",
                    "type": "liberapay"
                },
                {
                    "url": "https://thanks.dev/u/gh/sebastianbergmann",
                    "type": "thanks_dev"
                },
                {
                    "url": "https://tidelift.com/funding/github/packagist/sebastian/type",
                    "type": "tidelift"
                }
            ],
            "time": "2025-08-09T06:57:12+00:00"
        },
        {
            "name": "sebastian/version",
            "version": "6.0.0",
            "source": {
                "type": "git",
                "url": "https://github.com/sebastianbergmann/version.git",
                "reference": "3e6ccf7657d4f0a59200564b08cead899313b53c"
            },
            "dist": {
                "type": "zip",
                "url": "https://api.github.com/repos/sebastianbergmann/version/zipball/3e6ccf7657d4f0a59200564b08cead899313b53c",
                "reference": "3e6ccf7657d4f0a59200564b08cead899313b53c",
                "shasum": ""
            },
            "require": {
                "php": ">=8.3"
            },
            "type": "library",
            "extra": {
                "branch-alias": {
                    "dev-main": "6.0-dev"
                }
            },
            "autoload": {
                "classmap": [
                    "src/"
                ]
            },
            "notification-url": "https://packagist.org/downloads/",
            "license": [
                "BSD-3-Clause"
            ],
            "authors": [
                {
                    "name": "Sebastian Bergmann",
                    "email": "sebastian@phpunit.de",
                    "role": "lead"
                }
            ],
            "description": "Library that helps with managing the version number of Git-hosted PHP projects",
            "homepage": "https://github.com/sebastianbergmann/version",
            "support": {
                "issues": "https://github.com/sebastianbergmann/version/issues",
                "security": "https://github.com/sebastianbergmann/version/security/policy",
                "source": "https://github.com/sebastianbergmann/version/tree/6.0.0"
            },
            "funding": [
                {
                    "url": "https://github.com/sebastianbergmann",
                    "type": "github"
                }
            ],
            "time": "2025-02-07T05:00:38+00:00"
        },
        {
            "name": "staabm/side-effects-detector",
            "version": "1.0.5",
            "source": {
                "type": "git",
                "url": "https://github.com/staabm/side-effects-detector.git",
                "reference": "d8334211a140ce329c13726d4a715adbddd0a163"
            },
            "dist": {
                "type": "zip",
                "url": "https://api.github.com/repos/staabm/side-effects-detector/zipball/d8334211a140ce329c13726d4a715adbddd0a163",
                "reference": "d8334211a140ce329c13726d4a715adbddd0a163",
                "shasum": ""
            },
            "require": {
                "ext-tokenizer": "*",
                "php": "^7.4 || ^8.0"
            },
            "require-dev": {
                "phpstan/extension-installer": "^1.4.3",
                "phpstan/phpstan": "^1.12.6",
                "phpunit/phpunit": "^9.6.21",
                "symfony/var-dumper": "^5.4.43",
                "tomasvotruba/type-coverage": "1.0.0",
                "tomasvotruba/unused-public": "1.0.0"
            },
            "type": "library",
            "autoload": {
                "classmap": [
                    "lib/"
                ]
            },
            "notification-url": "https://packagist.org/downloads/",
            "license": [
                "MIT"
            ],
            "description": "A static analysis tool to detect side effects in PHP code",
            "keywords": [
                "static analysis"
            ],
            "support": {
                "issues": "https://github.com/staabm/side-effects-detector/issues",
                "source": "https://github.com/staabm/side-effects-detector/tree/1.0.5"
            },
            "funding": [
                {
                    "url": "https://github.com/staabm",
                    "type": "github"
                }
            ],
            "time": "2024-10-20T05:08:20+00:00"
        },
        {
            "name": "symfony/event-dispatcher",
            "version": "v7.4.0",
            "source": {
                "type": "git",
                "url": "https://github.com/symfony/event-dispatcher.git",
                "reference": "9dddcddff1ef974ad87b3708e4b442dc38b2261d"
            },
            "dist": {
                "type": "zip",
                "url": "https://api.github.com/repos/symfony/event-dispatcher/zipball/9dddcddff1ef974ad87b3708e4b442dc38b2261d",
                "reference": "9dddcddff1ef974ad87b3708e4b442dc38b2261d",
                "shasum": ""
            },
            "require": {
                "php": ">=8.2",
                "symfony/event-dispatcher-contracts": "^2.5|^3"
            },
            "conflict": {
                "symfony/dependency-injection": "<6.4",
                "symfony/service-contracts": "<2.5"
            },
            "provide": {
                "psr/event-dispatcher-implementation": "1.0",
                "symfony/event-dispatcher-implementation": "2.0|3.0"
            },
            "require-dev": {
                "psr/log": "^1|^2|^3",
                "symfony/config": "^6.4|^7.0|^8.0",
                "symfony/dependency-injection": "^6.4|^7.0|^8.0",
                "symfony/error-handler": "^6.4|^7.0|^8.0",
                "symfony/expression-language": "^6.4|^7.0|^8.0",
                "symfony/framework-bundle": "^6.4|^7.0|^8.0",
                "symfony/http-foundation": "^6.4|^7.0|^8.0",
                "symfony/service-contracts": "^2.5|^3",
                "symfony/stopwatch": "^6.4|^7.0|^8.0"
            },
            "type": "library",
            "autoload": {
                "psr-4": {
                    "Symfony\\Component\\EventDispatcher\\": ""
                },
                "exclude-from-classmap": [
                    "/Tests/"
                ]
            },
            "notification-url": "https://packagist.org/downloads/",
            "license": [
                "MIT"
            ],
            "authors": [
                {
                    "name": "Fabien Potencier",
                    "email": "fabien@symfony.com"
                },
                {
                    "name": "Symfony Community",
                    "homepage": "https://symfony.com/contributors"
                }
            ],
            "description": "Provides tools that allow your application components to communicate with each other by dispatching events and listening to them",
            "homepage": "https://symfony.com",
            "support": {
                "source": "https://github.com/symfony/event-dispatcher/tree/v7.4.0"
            },
            "funding": [
                {
                    "url": "https://symfony.com/sponsor",
                    "type": "custom"
                },
                {
                    "url": "https://github.com/fabpot",
                    "type": "github"
                },
                {
                    "url": "https://github.com/nicolas-grekas",
                    "type": "github"
                },
                {
                    "url": "https://tidelift.com/funding/github/packagist/symfony/symfony",
                    "type": "tidelift"
                }
            ],
            "time": "2025-10-28T09:38:46+00:00"
        },
        {
            "name": "symfony/event-dispatcher-contracts",
            "version": "v3.6.0",
            "source": {
                "type": "git",
                "url": "https://github.com/symfony/event-dispatcher-contracts.git",
                "reference": "59eb412e93815df44f05f342958efa9f46b1e586"
            },
            "dist": {
                "type": "zip",
                "url": "https://api.github.com/repos/symfony/event-dispatcher-contracts/zipball/59eb412e93815df44f05f342958efa9f46b1e586",
                "reference": "59eb412e93815df44f05f342958efa9f46b1e586",
                "shasum": ""
            },
            "require": {
                "php": ">=8.1",
                "psr/event-dispatcher": "^1"
            },
            "type": "library",
            "extra": {
                "thanks": {
                    "url": "https://github.com/symfony/contracts",
                    "name": "symfony/contracts"
                },
                "branch-alias": {
                    "dev-main": "3.6-dev"
                }
            },
            "autoload": {
                "psr-4": {
                    "Symfony\\Contracts\\EventDispatcher\\": ""
                }
            },
            "notification-url": "https://packagist.org/downloads/",
            "license": [
                "MIT"
            ],
            "authors": [
                {
                    "name": "Nicolas Grekas",
                    "email": "p@tchwork.com"
                },
                {
                    "name": "Symfony Community",
                    "homepage": "https://symfony.com/contributors"
                }
            ],
            "description": "Generic abstractions related to dispatching event",
            "homepage": "https://symfony.com",
            "keywords": [
                "abstractions",
                "contracts",
                "decoupling",
                "interfaces",
                "interoperability",
                "standards"
            ],
            "support": {
                "source": "https://github.com/symfony/event-dispatcher-contracts/tree/v3.6.0"
            },
            "funding": [
                {
                    "url": "https://symfony.com/sponsor",
                    "type": "custom"
                },
                {
                    "url": "https://github.com/fabpot",
                    "type": "github"
                },
                {
                    "url": "https://tidelift.com/funding/github/packagist/symfony/symfony",
                    "type": "tidelift"
                }
            ],
            "time": "2024-09-25T14:21:43+00:00"
        },
        {
            "name": "symfony/mime",
            "version": "v7.4.0",
            "source": {
                "type": "git",
                "url": "https://github.com/symfony/mime.git",
                "reference": "bdb02729471be5d047a3ac4a69068748f1a6be7a"
            },
            "dist": {
                "type": "zip",
                "url": "https://api.github.com/repos/symfony/mime/zipball/bdb02729471be5d047a3ac4a69068748f1a6be7a",
                "reference": "bdb02729471be5d047a3ac4a69068748f1a6be7a",
                "shasum": ""
            },
            "require": {
                "php": ">=8.2",
                "symfony/deprecation-contracts": "^2.5|^3",
                "symfony/polyfill-intl-idn": "^1.10",
                "symfony/polyfill-mbstring": "^1.0"
            },
            "conflict": {
                "egulias/email-validator": "~3.0.0",
                "phpdocumentor/reflection-docblock": "<3.2.2",
                "phpdocumentor/type-resolver": "<1.4.0",
                "symfony/mailer": "<6.4",
                "symfony/serializer": "<6.4.3|>7.0,<7.0.3"
            },
            "require-dev": {
                "egulias/email-validator": "^2.1.10|^3.1|^4",
                "league/html-to-markdown": "^5.0",
                "phpdocumentor/reflection-docblock": "^3.0|^4.0|^5.0",
                "symfony/dependency-injection": "^6.4|^7.0|^8.0",
                "symfony/process": "^6.4|^7.0|^8.0",
                "symfony/property-access": "^6.4|^7.0|^8.0",
                "symfony/property-info": "^6.4|^7.0|^8.0",
                "symfony/serializer": "^6.4.3|^7.0.3|^8.0"
            },
            "type": "library",
            "autoload": {
                "psr-4": {
                    "Symfony\\Component\\Mime\\": ""
                },
                "exclude-from-classmap": [
                    "/Tests/"
                ]
            },
            "notification-url": "https://packagist.org/downloads/",
            "license": [
                "MIT"
            ],
            "authors": [
                {
                    "name": "Fabien Potencier",
                    "email": "fabien@symfony.com"
                },
                {
                    "name": "Symfony Community",
                    "homepage": "https://symfony.com/contributors"
                }
            ],
            "description": "Allows manipulating MIME messages",
            "homepage": "https://symfony.com",
            "keywords": [
                "mime",
                "mime-type"
            ],
            "support": {
                "source": "https://github.com/symfony/mime/tree/v7.4.0"
            },
            "funding": [
                {
                    "url": "https://symfony.com/sponsor",
                    "type": "custom"
                },
                {
                    "url": "https://github.com/fabpot",
                    "type": "github"
                },
                {
                    "url": "https://github.com/nicolas-grekas",
                    "type": "github"
                },
                {
                    "url": "https://tidelift.com/funding/github/packagist/symfony/symfony",
                    "type": "tidelift"
                }
            ],
            "time": "2025-11-16T10:14:42+00:00"
        },
        {
            "name": "symfony/options-resolver",
            "version": "v7.4.0",
            "source": {
                "type": "git",
                "url": "https://github.com/symfony/options-resolver.git",
                "reference": "b38026df55197f9e39a44f3215788edf83187b80"
            },
            "dist": {
                "type": "zip",
                "url": "https://api.github.com/repos/symfony/options-resolver/zipball/b38026df55197f9e39a44f3215788edf83187b80",
                "reference": "b38026df55197f9e39a44f3215788edf83187b80",
                "shasum": ""
            },
            "require": {
                "php": ">=8.2",
                "symfony/deprecation-contracts": "^2.5|^3"
            },
            "type": "library",
            "autoload": {
                "psr-4": {
                    "Symfony\\Component\\OptionsResolver\\": ""
                },
                "exclude-from-classmap": [
                    "/Tests/"
                ]
            },
            "notification-url": "https://packagist.org/downloads/",
            "license": [
                "MIT"
            ],
            "authors": [
                {
                    "name": "Fabien Potencier",
                    "email": "fabien@symfony.com"
                },
                {
                    "name": "Symfony Community",
                    "homepage": "https://symfony.com/contributors"
                }
            ],
            "description": "Provides an improved replacement for the array_replace PHP function",
            "homepage": "https://symfony.com",
            "keywords": [
                "config",
                "configuration",
                "options"
            ],
            "support": {
                "source": "https://github.com/symfony/options-resolver/tree/v7.4.0"
            },
            "funding": [
                {
                    "url": "https://symfony.com/sponsor",
                    "type": "custom"
                },
                {
                    "url": "https://github.com/fabpot",
                    "type": "github"
                },
                {
                    "url": "https://github.com/nicolas-grekas",
                    "type": "github"
                },
                {
                    "url": "https://tidelift.com/funding/github/packagist/symfony/symfony",
                    "type": "tidelift"
                }
            ],
            "time": "2025-11-12T15:39:26+00:00"
        },
        {
            "name": "symfony/polyfill-intl-idn",
            "version": "v1.33.0",
            "source": {
                "type": "git",
                "url": "https://github.com/symfony/polyfill-intl-idn.git",
                "reference": "9614ac4d8061dc257ecc64cba1b140873dce8ad3"
            },
            "dist": {
                "type": "zip",
                "url": "https://api.github.com/repos/symfony/polyfill-intl-idn/zipball/9614ac4d8061dc257ecc64cba1b140873dce8ad3",
                "reference": "9614ac4d8061dc257ecc64cba1b140873dce8ad3",
                "shasum": ""
            },
            "require": {
                "php": ">=7.2",
                "symfony/polyfill-intl-normalizer": "^1.10"
            },
            "suggest": {
                "ext-intl": "For best performance"
            },
            "type": "library",
            "extra": {
                "thanks": {
                    "url": "https://github.com/symfony/polyfill",
                    "name": "symfony/polyfill"
                }
            },
            "autoload": {
                "files": [
                    "bootstrap.php"
                ],
                "psr-4": {
                    "Symfony\\Polyfill\\Intl\\Idn\\": ""
                }
            },
            "notification-url": "https://packagist.org/downloads/",
            "license": [
                "MIT"
            ],
            "authors": [
                {
                    "name": "Laurent Bassin",
                    "email": "laurent@bassin.info"
                },
                {
                    "name": "Trevor Rowbotham",
                    "email": "trevor.rowbotham@pm.me"
                },
                {
                    "name": "Symfony Community",
                    "homepage": "https://symfony.com/contributors"
                }
            ],
            "description": "Symfony polyfill for intl's idn_to_ascii and idn_to_utf8 functions",
            "homepage": "https://symfony.com",
            "keywords": [
                "compatibility",
                "idn",
                "intl",
                "polyfill",
                "portable",
                "shim"
            ],
            "support": {
                "source": "https://github.com/symfony/polyfill-intl-idn/tree/v1.33.0"
            },
            "funding": [
                {
                    "url": "https://symfony.com/sponsor",
                    "type": "custom"
                },
                {
                    "url": "https://github.com/fabpot",
                    "type": "github"
                },
                {
                    "url": "https://github.com/nicolas-grekas",
                    "type": "github"
                },
                {
                    "url": "https://tidelift.com/funding/github/packagist/symfony/symfony",
                    "type": "tidelift"
                }
            ],
            "time": "2024-09-10T14:38:51+00:00"
        },
        {
            "name": "symfony/polyfill-php84",
            "version": "v1.33.0",
            "source": {
                "type": "git",
                "url": "https://github.com/symfony/polyfill-php84.git",
                "reference": "d8ced4d875142b6a7426000426b8abc631d6b191"
            },
            "dist": {
                "type": "zip",
                "url": "https://api.github.com/repos/symfony/polyfill-php84/zipball/d8ced4d875142b6a7426000426b8abc631d6b191",
                "reference": "d8ced4d875142b6a7426000426b8abc631d6b191",
                "shasum": ""
            },
            "require": {
                "php": ">=7.2"
            },
            "type": "library",
            "extra": {
                "thanks": {
                    "url": "https://github.com/symfony/polyfill",
                    "name": "symfony/polyfill"
                }
            },
            "autoload": {
                "files": [
                    "bootstrap.php"
                ],
                "psr-4": {
                    "Symfony\\Polyfill\\Php84\\": ""
                },
                "classmap": [
                    "Resources/stubs"
                ]
            },
            "notification-url": "https://packagist.org/downloads/",
            "license": [
                "MIT"
            ],
            "authors": [
                {
                    "name": "Nicolas Grekas",
                    "email": "p@tchwork.com"
                },
                {
                    "name": "Symfony Community",
                    "homepage": "https://symfony.com/contributors"
                }
            ],
            "description": "Symfony polyfill backporting some PHP 8.4+ features to lower PHP versions",
            "homepage": "https://symfony.com",
            "keywords": [
                "compatibility",
                "polyfill",
                "portable",
                "shim"
            ],
            "support": {
                "source": "https://github.com/symfony/polyfill-php84/tree/v1.33.0"
            },
            "funding": [
                {
                    "url": "https://symfony.com/sponsor",
                    "type": "custom"
                },
                {
                    "url": "https://github.com/fabpot",
                    "type": "github"
                },
                {
                    "url": "https://github.com/nicolas-grekas",
                    "type": "github"
                },
                {
                    "url": "https://tidelift.com/funding/github/packagist/symfony/symfony",
                    "type": "tidelift"
                }
            ],
            "time": "2025-06-24T13:30:11+00:00"
        },
        {
            "name": "symfony/stopwatch",
            "version": "v7.4.0",
            "source": {
                "type": "git",
                "url": "https://github.com/symfony/stopwatch.git",
                "reference": "8a24af0a2e8a872fb745047180649b8418303084"
            },
            "dist": {
                "type": "zip",
                "url": "https://api.github.com/repos/symfony/stopwatch/zipball/8a24af0a2e8a872fb745047180649b8418303084",
                "reference": "8a24af0a2e8a872fb745047180649b8418303084",
                "shasum": ""
            },
            "require": {
                "php": ">=8.2",
                "symfony/service-contracts": "^2.5|^3"
            },
            "type": "library",
            "autoload": {
                "psr-4": {
                    "Symfony\\Component\\Stopwatch\\": ""
                },
                "exclude-from-classmap": [
                    "/Tests/"
                ]
            },
            "notification-url": "https://packagist.org/downloads/",
            "license": [
                "MIT"
            ],
            "authors": [
                {
                    "name": "Fabien Potencier",
                    "email": "fabien@symfony.com"
                },
                {
                    "name": "Symfony Community",
                    "homepage": "https://symfony.com/contributors"
                }
            ],
            "description": "Provides a way to profile code",
            "homepage": "https://symfony.com",
            "support": {
                "source": "https://github.com/symfony/stopwatch/tree/v7.4.0"
            },
            "funding": [
                {
                    "url": "https://symfony.com/sponsor",
                    "type": "custom"
                },
                {
                    "url": "https://github.com/fabpot",
                    "type": "github"
                },
                {
                    "url": "https://github.com/nicolas-grekas",
                    "type": "github"
                },
                {
                    "url": "https://tidelift.com/funding/github/packagist/symfony/symfony",
                    "type": "tidelift"
                }
            ],
            "time": "2025-08-04T07:05:15+00:00"
        },
        {
            "name": "theseer/tokenizer",
            "version": "2.0.1",
            "source": {
                "type": "git",
                "url": "https://github.com/theseer/tokenizer.git",
                "reference": "7989e43bf381af0eac72e4f0ca5bcbfa81658be4"
            },
            "dist": {
                "type": "zip",
                "url": "https://api.github.com/repos/theseer/tokenizer/zipball/7989e43bf381af0eac72e4f0ca5bcbfa81658be4",
                "reference": "7989e43bf381af0eac72e4f0ca5bcbfa81658be4",
                "shasum": ""
            },
            "require": {
                "ext-dom": "*",
                "ext-tokenizer": "*",
                "ext-xmlwriter": "*",
                "php": "^8.1"
            },
            "type": "library",
            "autoload": {
                "classmap": [
                    "src/"
                ]
            },
            "notification-url": "https://packagist.org/downloads/",
            "license": [
                "BSD-3-Clause"
            ],
            "authors": [
                {
                    "name": "Arne Blankerts",
                    "email": "arne@blankerts.de",
                    "role": "Developer"
                }
            ],
            "description": "A small library for converting tokenized PHP source code into XML and potentially other formats",
            "support": {
                "issues": "https://github.com/theseer/tokenizer/issues",
                "source": "https://github.com/theseer/tokenizer/tree/2.0.1"
            },
            "funding": [
                {
                    "url": "https://github.com/theseer",
                    "type": "github"
                }
            ],
            "time": "2025-12-08T11:19:18+00:00"
        }
    ],
    "aliases": [],
    "minimum-stability": "stable",
    "stability-flags": {
        "roave/security-advisories": 20
    },
    "prefer-stable": false,
    "prefer-lowest": false,
    "platform": {
        "php": "^8.3"
    },
    "platform-dev": {},
    "platform-overrides": {
        "php": "8.3"
    },
    "plugin-api-version": "2.9.0"
}<|MERGE_RESOLUTION|>--- conflicted
+++ resolved
@@ -4,11 +4,7 @@
         "Read more about it at https://getcomposer.org/doc/01-basic-usage.md#installing-dependencies",
         "This file is @generated automatically"
     ],
-<<<<<<< HEAD
-    "content-hash": "5690dd6e2a3e981dacae65d040964069",
-=======
-    "content-hash": "f37d38fe2fd1412a348c3b8b07d4b255",
->>>>>>> af5bef90
+    "content-hash": "670a169e6437808a0c584ef5b3de1f17",
     "packages": [
         {
             "name": "a9f/fractor",
@@ -569,161 +565,6 @@
                 }
             ],
             "time": "2025-08-20T19:15:30+00:00"
-        },
-        {
-            "name": "dompdf/dompdf",
-            "version": "v3.1.4",
-            "source": {
-                "type": "git",
-                "url": "https://github.com/dompdf/dompdf.git",
-                "reference": "db712c90c5b9868df3600e64e68da62e78a34623"
-            },
-            "dist": {
-                "type": "zip",
-                "url": "https://api.github.com/repos/dompdf/dompdf/zipball/db712c90c5b9868df3600e64e68da62e78a34623",
-                "reference": "db712c90c5b9868df3600e64e68da62e78a34623",
-                "shasum": ""
-            },
-            "require": {
-                "dompdf/php-font-lib": "^1.0.0",
-                "dompdf/php-svg-lib": "^1.0.0",
-                "ext-dom": "*",
-                "ext-mbstring": "*",
-                "masterminds/html5": "^2.0",
-                "php": "^7.1 || ^8.0"
-            },
-            "require-dev": {
-                "ext-gd": "*",
-                "ext-json": "*",
-                "ext-zip": "*",
-                "mockery/mockery": "^1.3",
-                "phpunit/phpunit": "^7.5 || ^8 || ^9 || ^10 || ^11",
-                "squizlabs/php_codesniffer": "^3.5",
-                "symfony/process": "^4.4 || ^5.4 || ^6.2 || ^7.0"
-            },
-            "suggest": {
-                "ext-gd": "Needed to process images",
-                "ext-gmagick": "Improves image processing performance",
-                "ext-imagick": "Improves image processing performance",
-                "ext-zlib": "Needed for pdf stream compression"
-            },
-            "type": "library",
-            "autoload": {
-                "psr-4": {
-                    "Dompdf\\": "src/"
-                },
-                "classmap": [
-                    "lib/"
-                ]
-            },
-            "notification-url": "https://packagist.org/downloads/",
-            "license": [
-                "LGPL-2.1"
-            ],
-            "authors": [
-                {
-                    "name": "The Dompdf Community",
-                    "homepage": "https://github.com/dompdf/dompdf/blob/master/AUTHORS.md"
-                }
-            ],
-            "description": "DOMPDF is a CSS 2.1 compliant HTML to PDF converter",
-            "homepage": "https://github.com/dompdf/dompdf",
-            "support": {
-                "issues": "https://github.com/dompdf/dompdf/issues",
-                "source": "https://github.com/dompdf/dompdf/tree/v3.1.4"
-            },
-            "time": "2025-10-29T12:43:30+00:00"
-        },
-        {
-            "name": "dompdf/php-font-lib",
-            "version": "1.0.1",
-            "source": {
-                "type": "git",
-                "url": "https://github.com/dompdf/php-font-lib.git",
-                "reference": "6137b7d4232b7f16c882c75e4ca3991dbcf6fe2d"
-            },
-            "dist": {
-                "type": "zip",
-                "url": "https://api.github.com/repos/dompdf/php-font-lib/zipball/6137b7d4232b7f16c882c75e4ca3991dbcf6fe2d",
-                "reference": "6137b7d4232b7f16c882c75e4ca3991dbcf6fe2d",
-                "shasum": ""
-            },
-            "require": {
-                "ext-mbstring": "*",
-                "php": "^7.1 || ^8.0"
-            },
-            "require-dev": {
-                "symfony/phpunit-bridge": "^3 || ^4 || ^5 || ^6"
-            },
-            "type": "library",
-            "autoload": {
-                "psr-4": {
-                    "FontLib\\": "src/FontLib"
-                }
-            },
-            "notification-url": "https://packagist.org/downloads/",
-            "license": [
-                "LGPL-2.1-or-later"
-            ],
-            "authors": [
-                {
-                    "name": "The FontLib Community",
-                    "homepage": "https://github.com/dompdf/php-font-lib/blob/master/AUTHORS.md"
-                }
-            ],
-            "description": "A library to read, parse, export and make subsets of different types of font files.",
-            "homepage": "https://github.com/dompdf/php-font-lib",
-            "support": {
-                "issues": "https://github.com/dompdf/php-font-lib/issues",
-                "source": "https://github.com/dompdf/php-font-lib/tree/1.0.1"
-            },
-            "time": "2024-12-02T14:37:59+00:00"
-        },
-        {
-            "name": "dompdf/php-svg-lib",
-            "version": "1.0.0",
-            "source": {
-                "type": "git",
-                "url": "https://github.com/dompdf/php-svg-lib.git",
-                "reference": "eb045e518185298eb6ff8d80d0d0c6b17aecd9af"
-            },
-            "dist": {
-                "type": "zip",
-                "url": "https://api.github.com/repos/dompdf/php-svg-lib/zipball/eb045e518185298eb6ff8d80d0d0c6b17aecd9af",
-                "reference": "eb045e518185298eb6ff8d80d0d0c6b17aecd9af",
-                "shasum": ""
-            },
-            "require": {
-                "ext-mbstring": "*",
-                "php": "^7.1 || ^8.0",
-                "sabberworm/php-css-parser": "^8.4"
-            },
-            "require-dev": {
-                "phpunit/phpunit": "^7.5 || ^8.5 || ^9.5"
-            },
-            "type": "library",
-            "autoload": {
-                "psr-4": {
-                    "Svg\\": "src/Svg"
-                }
-            },
-            "notification-url": "https://packagist.org/downloads/",
-            "license": [
-                "LGPL-3.0-or-later"
-            ],
-            "authors": [
-                {
-                    "name": "The SvgLib Community",
-                    "homepage": "https://github.com/dompdf/php-svg-lib/blob/master/AUTHORS.md"
-                }
-            ],
-            "description": "A library to read, parse and export to PDF SVG files.",
-            "homepage": "https://github.com/dompdf/php-svg-lib",
-            "support": {
-                "issues": "https://github.com/dompdf/php-svg-lib/issues",
-                "source": "https://github.com/dompdf/php-svg-lib/tree/1.0.0"
-            },
-            "time": "2024-04-29T13:26:35+00:00"
         },
         {
             "name": "guzzlehttp/guzzle",
@@ -1348,73 +1189,6 @@
                 }
             ],
             "time": "2024-09-21T08:32:55+00:00"
-        },
-        {
-            "name": "masterminds/html5",
-            "version": "2.10.0",
-            "source": {
-                "type": "git",
-                "url": "https://github.com/Masterminds/html5-php.git",
-                "reference": "fcf91eb64359852f00d921887b219479b4f21251"
-            },
-            "dist": {
-                "type": "zip",
-                "url": "https://api.github.com/repos/Masterminds/html5-php/zipball/fcf91eb64359852f00d921887b219479b4f21251",
-                "reference": "fcf91eb64359852f00d921887b219479b4f21251",
-                "shasum": ""
-            },
-            "require": {
-                "ext-dom": "*",
-                "php": ">=5.3.0"
-            },
-            "require-dev": {
-                "phpunit/phpunit": "^4.8.35 || ^5.7.21 || ^6 || ^7 || ^8 || ^9"
-            },
-            "type": "library",
-            "extra": {
-                "branch-alias": {
-                    "dev-master": "2.7-dev"
-                }
-            },
-            "autoload": {
-                "psr-4": {
-                    "Masterminds\\": "src"
-                }
-            },
-            "notification-url": "https://packagist.org/downloads/",
-            "license": [
-                "MIT"
-            ],
-            "authors": [
-                {
-                    "name": "Matt Butcher",
-                    "email": "technosophos@gmail.com"
-                },
-                {
-                    "name": "Matt Farina",
-                    "email": "matt@mattfarina.com"
-                },
-                {
-                    "name": "Asmir Mustafic",
-                    "email": "goetas@gmail.com"
-                }
-            ],
-            "description": "An HTML5 parser and serializer.",
-            "homepage": "http://masterminds.github.io/html5-php",
-            "keywords": [
-                "HTML5",
-                "dom",
-                "html",
-                "parser",
-                "querypath",
-                "serializer",
-                "xml"
-            ],
-            "support": {
-                "issues": "https://github.com/Masterminds/html5-php/issues",
-                "source": "https://github.com/Masterminds/html5-php/tree/2.10.0"
-            },
-            "time": "2025-07-25T09:04:22+00:00"
         },
         {
             "name": "monolog/monolog",
@@ -2163,75 +1937,6 @@
                 }
             ],
             "time": "2025-12-09T10:57:55+00:00"
-<<<<<<< HEAD
-=======
-        },
-        {
-            "name": "sabberworm/php-css-parser",
-            "version": "v8.9.0",
-            "source": {
-                "type": "git",
-                "url": "https://github.com/MyIntervals/PHP-CSS-Parser.git",
-                "reference": "d8e916507b88e389e26d4ab03c904a082aa66bb9"
-            },
-            "dist": {
-                "type": "zip",
-                "url": "https://api.github.com/repos/MyIntervals/PHP-CSS-Parser/zipball/d8e916507b88e389e26d4ab03c904a082aa66bb9",
-                "reference": "d8e916507b88e389e26d4ab03c904a082aa66bb9",
-                "shasum": ""
-            },
-            "require": {
-                "ext-iconv": "*",
-                "php": "^5.6.20 || ^7.0.0 || ~8.0.0 || ~8.1.0 || ~8.2.0 || ~8.3.0 || ~8.4.0"
-            },
-            "require-dev": {
-                "phpunit/phpunit": "5.7.27 || 6.5.14 || 7.5.20 || 8.5.41",
-                "rawr/cross-data-providers": "^2.0.0"
-            },
-            "suggest": {
-                "ext-mbstring": "for parsing UTF-8 CSS"
-            },
-            "type": "library",
-            "extra": {
-                "branch-alias": {
-                    "dev-main": "9.0.x-dev"
-                }
-            },
-            "autoload": {
-                "psr-4": {
-                    "Sabberworm\\CSS\\": "src/"
-                }
-            },
-            "notification-url": "https://packagist.org/downloads/",
-            "license": [
-                "MIT"
-            ],
-            "authors": [
-                {
-                    "name": "Raphael Schweikert"
-                },
-                {
-                    "name": "Oliver Klee",
-                    "email": "github@oliverklee.de"
-                },
-                {
-                    "name": "Jake Hotson",
-                    "email": "jake.github@qzdesign.co.uk"
-                }
-            ],
-            "description": "Parser for CSS Files written in PHP",
-            "homepage": "https://www.sabberworm.com/blog/2010/6/10/php-css-parser",
-            "keywords": [
-                "css",
-                "parser",
-                "stylesheet"
-            ],
-            "support": {
-                "issues": "https://github.com/MyIntervals/PHP-CSS-Parser/issues",
-                "source": "https://github.com/MyIntervals/PHP-CSS-Parser/tree/v8.9.0"
-            },
-            "time": "2025-07-11T13:20:48+00:00"
->>>>>>> af5bef90
         },
         {
             "name": "sebastian/diff",
@@ -6739,7 +6444,6 @@
         },
         {
             "name": "phpunit/phpunit",
-<<<<<<< HEAD
             "version": "12.5.4",
             "source": {
                 "type": "git",
@@ -6750,18 +6454,6 @@
                 "type": "zip",
                 "url": "https://api.github.com/repos/sebastianbergmann/phpunit/zipball/4ba0e923f9d3fc655de22f9547c01d15a41fc93a",
                 "reference": "4ba0e923f9d3fc655de22f9547c01d15a41fc93a",
-=======
-            "version": "12.5.3",
-            "source": {
-                "type": "git",
-                "url": "https://github.com/sebastianbergmann/phpunit.git",
-                "reference": "6dc2e076d09960efbb0c1272aa9bc156fc80955e"
-            },
-            "dist": {
-                "type": "zip",
-                "url": "https://api.github.com/repos/sebastianbergmann/phpunit/zipball/6dc2e076d09960efbb0c1272aa9bc156fc80955e",
-                "reference": "6dc2e076d09960efbb0c1272aa9bc156fc80955e",
->>>>>>> af5bef90
                 "shasum": ""
             },
             "require": {
@@ -6829,11 +6521,7 @@
             "support": {
                 "issues": "https://github.com/sebastianbergmann/phpunit/issues",
                 "security": "https://github.com/sebastianbergmann/phpunit/security/policy",
-<<<<<<< HEAD
                 "source": "https://github.com/sebastianbergmann/phpunit/tree/12.5.4"
-=======
-                "source": "https://github.com/sebastianbergmann/phpunit/tree/12.5.3"
->>>>>>> af5bef90
             },
             "funding": [
                 {
@@ -6857,11 +6545,7 @@
                     "type": "tidelift"
                 }
             ],
-<<<<<<< HEAD
             "time": "2025-12-15T06:05:34+00:00"
-=======
-            "time": "2025-12-11T08:52:59+00:00"
->>>>>>> af5bef90
         },
         {
             "name": "psr/event-dispatcher",
@@ -7445,21 +7129,12 @@
             "source": {
                 "type": "git",
                 "url": "https://github.com/Roave/SecurityAdvisories.git",
-<<<<<<< HEAD
                 "reference": "df7a11b7df806e493d3047bf9cf9736645bbdf84"
             },
             "dist": {
                 "type": "zip",
                 "url": "https://api.github.com/repos/Roave/SecurityAdvisories/zipball/df7a11b7df806e493d3047bf9cf9736645bbdf84",
                 "reference": "df7a11b7df806e493d3047bf9cf9736645bbdf84",
-=======
-                "reference": "4400137eb61cd0db3192a409353ae83e811395fe"
-            },
-            "dist": {
-                "type": "zip",
-                "url": "https://api.github.com/repos/Roave/SecurityAdvisories/zipball/4400137eb61cd0db3192a409353ae83e811395fe",
-                "reference": "4400137eb61cd0db3192a409353ae83e811395fe",
->>>>>>> af5bef90
                 "shasum": ""
             },
             "conflict": {
@@ -8451,11 +8126,7 @@
                     "type": "tidelift"
                 }
             ],
-<<<<<<< HEAD
             "time": "2025-12-16T01:34:46+00:00"
-=======
-            "time": "2025-12-10T19:05:59+00:00"
->>>>>>> af5bef90
         },
         {
             "name": "sebastian/cli-parser",
@@ -9958,5 +9629,5 @@
     "platform-overrides": {
         "php": "8.3"
     },
-    "plugin-api-version": "2.9.0"
+    "plugin-api-version": "2.6.0"
 }